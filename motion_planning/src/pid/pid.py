--- conflicted
+++ resolved
@@ -21,27 +21,16 @@
         TIMESTEP,
         REAL_MAX_ANGULAR_VEL,
         -REAL_MAX_ANGULAR_VEL,
-<<<<<<< HEAD
         0.5,
         0.075,
-=======
-        1.5,
-        0,
->>>>>>> 2ca70352
         0,
     )
     pid_trans = TwoDPID(
         TIMESTEP,
         REAL_MAX_VEL,
-<<<<<<< HEAD
         0,
         0,
         0.0,
-=======
-        3,
-        0.05,
-        0.1,
->>>>>>> 2ca70352
     )
     return PIDAccelerationLimiterWrapper(
         pid_oren, max_acceleration=0.2
