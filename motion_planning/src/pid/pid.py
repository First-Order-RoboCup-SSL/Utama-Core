import numpy as np 
from typing import Optional, Tuple, Generic, TypeVar
from abc import ABC, abstractmethod
import time
import math
from team_controller.src.config.settings import TIMESTEP, MAX_ANGULAR_VEL, MAX_VEL, REAL_MAX_ANGULAR_VEL, REAL_MAX_VEL

# Helper functions to create PID controllers.
### Note: Fully Commit this file Thanks :) ###
def get_real_pids(n_robots: int):
    pid_oren = PID(
        TIMESTEP,
        REAL_MAX_ANGULAR_VEL,
        -REAL_MAX_ANGULAR_VEL,
        1.5,
        0,
        0,
    )
    pid_trans = TwoDPID(
        TIMESTEP,
        REAL_MAX_VEL,
        3,
        0.05,
        0.1,
    )
    return PIDAccelerationLimiterWrapper(pid_oren, max_acceleration=0.2), PIDAccelerationLimiterWrapper(pid_trans, max_acceleration=0.05)

def get_real_pids_goalie(n_robots: int):
    pid_oren = PID(
        TIMESTEP,
        REAL_MAX_ANGULAR_VEL,
        -REAL_MAX_ANGULAR_VEL,
        1.5,
        0,
        0,
    )
    pid_trans = TwoDPID(TIMESTEP, 2, 8.5, 0.025, 1)
    return PIDAccelerationLimiterWrapper(pid_oren, max_acceleration=2), PIDAccelerationLimiterWrapper(pid_trans, max_acceleration=1)

def get_grsim_pids():
    pid_oren = PID(
        TIMESTEP,
        MAX_ANGULAR_VEL,
        -MAX_ANGULAR_VEL,
<<<<<<< HEAD
        10.5,
        0.12,
=======
        17.5,
        0.150,
>>>>>>> dfb7a454
        0,
        integral_min=-10,
        integral_max=10,
    )
    pid_trans = TwoDPID(
        TIMESTEP,
        MAX_VEL,
        8.5,
        0.025,
        0.0,
        integral_min=-5,
        integral_max=5,
    )
<<<<<<< HEAD
    pid_trans = TwoDPID(TIMESTEP, MAX_VEL, 8.5, 0.025, 0.0, num_robots=n_robots)
    return pid_oren, pid_trans
=======
    return pid_oren,  PIDAccelerationLimiterWrapper(pid_trans, max_acceleration=2, dt=TIMESTEP)
>>>>>>> dfb7a454

def get_rsim_pids():
    pid_oren = PID(
        TIMESTEP,
        MAX_ANGULAR_VEL,
        -MAX_ANGULAR_VEL,
        20.5,
        0.075,
        0,
        integral_min=-10,
        integral_max=10,
    )
    pid_trans = TwoDPID(
        TIMESTEP,
        MAX_VEL,
        1.8,
        0.025,
        0,
        integral_min=-5,
        integral_max=5,
    )
    return pid_oren,  PIDAccelerationLimiterWrapper(pid_trans, max_acceleration=2, dt=TIMESTEP)

T = TypeVar("T")
class AbstractPID(ABC, Generic[T]):
    
    @abstractmethod
    def calculate(self, target: T, current: T) -> T:
        """Perform a PID calculation."""
        ...
    
    @abstractmethod
    def reset(self, robot_id: int):
        """Reset the PID controller state for a given robot."""
        ...

class PID(AbstractPID[float]):
    """
    A Proportional-Integral-Derivative (PID) controller for managing error corrections.

    Args:
        dt (float): Time step for each update.
        max_output (Optional[float]): Maximum output value (None for no limit).
        min_output (Optional[float]): Minimum output value (None for no limit).
        Kp (float): Proportional gain.
        Kd (float): Derivative gain.
        Ki (float): Integral gain.
        num_robots (int): Number of robots (each maintains its own error tracking).
        integral_min (Optional[float]): Minimum allowed integral value.
        integral_max (Optional[float]): Maximum allowed integral value.
    """
    def __init__(
        self,
        dt: float,
        max_output: Optional[float],
        min_output: Optional[float],
        Kp: float,
        Kd: float,
        Ki: float,
        integral_min: Optional[float] = None,
        integral_max: Optional[float] = None,
    ):
        if dt <= 0:
            raise ValueError("dt should be greater than zero")
        self.dt = dt
        
        self.max_output = max_output
        self.min_output = min_output

        self.Kp = Kp
        self.Kd = Kd
        self.Ki = Ki

        self.pre_errors = {i: 0.0 for i in range(6)}
        self.integrals = {i: 0.0 for i in range(6)}

        # Anti-windup limits
        self.integral_min = integral_min
        self.integral_max = integral_max
        
        self.prev_time = 0

        self.first_pass = {i: True for i in range(6)}
        
        self.errors = []

    def calculate(
        self,
        target: float,
        current: float,
        robot_id: int,
        oren: bool = False,
        normalize_range: Optional[float] = None,
    ) -> float:
        """
        Compute the PID output to move a robot towards a target.

        Args:
            target (float): Desired value.
            current (float): Current value.
            robot_id (int): Unique robot identifier.
            oren (bool): If True, treats error as an angular difference.
            normalize_range (Optional[float]): If provided, scales the output.

        Returns:
            float: Clamped PID output.
        """
        call_func_time = time.time()
        error = target - current

        # Adjust error for angular measurements
        if oren:
            error = np.arctan2(np.sin(error), np.cos(error))

        # Proportional term
        Pout = self.Kp * error if self.Kp != 0 else 0.0

        # Integral term with anti-windup
        if self.Ki != 0:
            self.integrals[robot_id] += error * self.dt
            if self.integral_max is not None:
                self.integrals[robot_id] = min(self.integrals[robot_id], self.integral_max)
            if self.integral_min is not None:
                self.integrals[robot_id] = max(self.integrals[robot_id], self.integral_min)
            Iout = self.Ki * self.integrals[robot_id]
        else:
            Iout = 0.0

        # Derivative term
        if self.Kd != 0 and not self.first_pass[robot_id]:
            if round(call_func_time - self.prev_time, 4) > 0:
                dt = round(call_func_time - self.prev_time, 4)
            else:
                dt = 0.016
                
            derivative = (error - self.pre_errors[robot_id]) / dt
            Dout = self.Kd * derivative
        else:
            Dout = 0.0
            self.first_pass[robot_id] = False

        output = Pout + Iout + Dout

        # Apply optional normalization
        if normalize_range is not None and normalize_range != 0:
            output /= normalize_range

        # Consistent output clamping
        if self.max_output is not None:
            output = min(self.max_output, output)
        if self.min_output is not None:
            output = max(self.min_output, output)

        self.pre_errors[robot_id] = error
        self.prev_time = time.time()
        # self.errors.append(error)
        # print(f"Error: {error}, Avg Error: {np.mean(self.errors)}")
        return output

    def reset(self, robot_id: int):
        """Reset the error and integral for the specified robot."""
        self.pre_errors[robot_id] = 0.0
        self.integrals[robot_id] = 0.0
        self.first_pass[robot_id] = True

class TwoDPID(AbstractPID[Tuple[float, float]]):
    """
    A 2D PID controller that independently controls the X and Y dimensions and scales
    the resulting velocity vector to a maximum speed if needed.
    """
    def __init__(
        self,
        dt: float,
        max_velocity: float,
        Kp: float,
        Kd: float,
        Ki: float,
        integral_min: Optional[float] = None,
        integral_max: Optional[float] = None,
    ):  
        if dt <= 0:
            raise ValueError("dt should be greater than zero")
        self.dt = dt
        
        self.max_velocity = max_velocity
        
        self.Kp = Kp
        self.Kd = Kd
        self.Ki = Ki

        self.pre_errors = {i: 0.0 for i in range(6)}
        self.integrals = {i: 0.0 for i in range(6)}

        # Anti-windup limits
        self.integral_min = integral_min
        self.integral_max = integral_max
        
        self.prev_time = 0

        self.first_pass = {i: True for i in range(6)}

    def calculate(
        self, target: Tuple[float, float], current: Tuple[float, float], robot_id: int
    ) -> Tuple[float, float]:
        
        call_func_time = time.time()
        
        dx = target[0] - current[0]
        dy = target[1] - current[1]

        error = math.hypot(dx, dy)
        
        # Proportional term
        Pout = self.Kp * error if self.Kp != 0 else 0.0

        # Integral term with anti-windup
        if self.Ki != 0:
            self.integrals[robot_id] += error * self.dt
            if self.integral_max is not None:
                self.integrals[robot_id] = min(self.integrals[robot_id], self.integral_max)
            if self.integral_min is not None:
                self.integrals[robot_id] = max(self.integrals[robot_id], self.integral_min)
            Iout = self.Ki * self.integrals[robot_id]
        else:
            Iout = 0.0

        # Derivative term
        if self.Kd != 0 and not self.first_pass[robot_id]:
            if round(call_func_time - self.prev_time, 4) > 0:
                dt = round(call_func_time - self.prev_time, 4)
            else:
                dt = 0.016
                
            derivative = (error - self.pre_errors[robot_id]) / dt
            Dout = self.Kd * derivative
        else:
            Dout = 0.0
            self.first_pass[robot_id] = False

        output = Pout + Iout + Dout
            
        self.pre_errors[robot_id] = error
        self.prev_time = time.time()

        # Convert output to directional velocities
        if error == 0.0:
            return 0.0, 0.0
        else:
            x_vel = output * (dx / error)
            y_vel = output * (dy / error)
            return self.scale_velocity(x_vel, y_vel, self.max_velocity)

    def scale_velocity(self, x_vel: float, y_vel: float, max_vel: float) -> Tuple[float, float]:
        current_vel = math.hypot(x_vel, y_vel)
        if current_vel > max_vel:
            scaling_factor = max_vel / current_vel
            x_vel *= scaling_factor
            y_vel *= scaling_factor
        return x_vel, y_vel

    def reset(self, robot_id: int):
        """Reset the error and integral for the specified robot."""
        self.pre_errors[robot_id] = 0.0
        self.integrals[robot_id] = 0.0
        self.first_pass[robot_id] = True

class PIDAccelerationLimiterWrapper:
    """
    Wraps a PID controller and limits the acceleration using a fixed time step (dt).
    Maintains separate state for each robot to prevent interference.
    """
    def __init__(self, internal_pid: AbstractPID, max_acceleration: float, dt: float = TIMESTEP):
        self._internal_pid = internal_pid
        self._last_results = {}  # Key: robot_id
        self._max_acceleration = max_acceleration
        self.dt = dt

    def calculate(self, *args, **kwargs):
        result = self._internal_pid.calculate(*args, **kwargs)
        
        # Extract robot_id from arguments (3rd positional arg or kwargs)
        robot_id = args[2] if len(args) >= 3 else kwargs.get('robot_id', 0)
        
        # Get last result for this robot
        last_result = self._last_results.get(robot_id, None)
        
        # Calculate maximum allowed change per timestep
        dv_allowed = self._max_acceleration * self.dt

        if isinstance(result, (float, int)):
            # Handle scalar outputs
            last_val = 0.0 if last_result is None else last_result
            diff = result - last_val
            diff = max(-dv_allowed, min(dv_allowed, diff))
            limited_result = last_val + diff
        elif isinstance(result, tuple):
            # Handle 2D vector outputs
            last_val = (0.0, 0.0) if last_result is None else last_result
            dx = result[0] - last_val[0]
            dy = result[1] - last_val[1]
            norm_diff = math.hypot(dx, dy)
            
            if norm_diff <= dv_allowed:
                limited_result = result
            else:
                scale = dv_allowed / norm_diff
                limited_result = (
                    last_val[0] + dx * scale,
                    last_val[1] + dy * scale
                )
        else:
            raise NotImplementedError(f"Unsupported output type: {type(result)}")

        # Update stored state
        self._last_results[robot_id] = limited_result
        # print(f"Result: {result}, Limited Result: {limited_result}, last_result: {last_result}")
        return limited_result

    def reset(self, robot_id: int):
        """Reset both the internal PID and acceleration state for this robot"""
        self._internal_pid.reset(robot_id)
        if robot_id in self._last_results:
            del self._last_results[robot_id]
                    
if __name__ == "__main__":
    # Example usage for testing purposes.
    pid_trans = TwoDPID(TIMESTEP, MAX_VEL, 8.5, 0.025, 0.0, num_robots=6)
    pid_trans2 = TwoDPID(TIMESTEP, MAX_VEL, 8.5, 0.025, 0.0, num_robots=6)

    pid_trans_limited = PIDAccelerationLimiterWrapper(pid_trans2, max_acceleration=0.05)
    for pid in [pid_trans, pid_trans_limited]:
        result = pid.calculate((100, 100), (0, 0), 0)
        print(result)
        print(math.hypot(result[0], result[1]))<|MERGE_RESOLUTION|>--- conflicted
+++ resolved
@@ -42,13 +42,8 @@
         TIMESTEP,
         MAX_ANGULAR_VEL,
         -MAX_ANGULAR_VEL,
-<<<<<<< HEAD
-        10.5,
-        0.12,
-=======
         17.5,
         0.150,
->>>>>>> dfb7a454
         0,
         integral_min=-10,
         integral_max=10,
@@ -62,12 +57,7 @@
         integral_min=-5,
         integral_max=5,
     )
-<<<<<<< HEAD
-    pid_trans = TwoDPID(TIMESTEP, MAX_VEL, 8.5, 0.025, 0.0, num_robots=n_robots)
-    return pid_oren, pid_trans
-=======
     return pid_oren,  PIDAccelerationLimiterWrapper(pid_trans, max_acceleration=2, dt=TIMESTEP)
->>>>>>> dfb7a454
 
 def get_rsim_pids():
     pid_oren = PID(
