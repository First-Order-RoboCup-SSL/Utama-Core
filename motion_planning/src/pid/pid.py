import numpy as np
from typing import Optional, Union, Tuple

from team_controller.src.config.settings import TIMESTEP


<<<<<<< HEAD
def get_pids(n_robots: int):
    # no clamping for oreintation otherwise the robot becomes unstable
    pid_oren = PID(TIMESTEP, None, None, 19, 0.12, 0, num_robots=6)
    # speeds faster than 2.3 m/s cause the robot to lose control (due to the physics engine, 
    # rsim becomes wierd there is some sot of limiter on the robots)
    pid_trans = TwoDPID(TIMESTEP, 2.5, 8.5, 0.025, 0, num_robots=n_robots)
=======
def get_grsim_pids(n_robots: int):
    pid_oren = PID(TIMESTEP, 8, -8, 10.5, 0.01, 0.045, num_robots=n_robots)
    pid_trans = TwoDPID(TIMESTEP, 2.5, 7.5, 0.01, 0.0, num_robots=n_robots)
>>>>>>> 73d8a6c6
    return pid_oren, pid_trans

def get_rsim_pids(n_robots: int):
    pid_oren = PID(TIMESTEP, 8, -8, 10, 0.1, 0.045, num_robots=n_robots)
    pid_trans = TwoDPID(TIMESTEP, 4, -4, 2, 0.2, 0.01, num_robots=n_robots, normalize=False)
    return pid_oren, pid_trans

class PID:
    """
    A Proportional-Integral-Derivative (PID) controller for managing error corrections over time.

    Args:
        dt (float): Time step for each PID update; must be positive.
        max_output (float): Maximum output value that the controller can produce.
        min_output (float): Minimum output value that the controller can produce.
        Kp (float): Proportional gain.
        Kd (float): Derivative gain.
        Ki (float): Integral gain.
        num_robots (int): Number of robots being controlled; each has separate error tracking.

    Raises:
        ValueError: If `dt` is not greater than zero.
    """

    def __init__(
        self,
        dt: float,
        max_output: float,
        min_output: float,
        Kp: float,
        Kd: float,
        Ki: float,
        num_robots: int,
    ):
        if dt <= 0:
            raise ValueError("dt should be greater than zero")
        self.dt = dt

        self.max_output = max_output
        self.min_output = min_output

        self.Kp = Kp
        self.Kd = Kd
        self.Ki = Ki

        self.pre_errors = {i: 0.0 for i in range(num_robots)}
        self.integrals = {i: 0.0 for i in range(num_robots)}
        
        self.first_pass = True

    def calculate(
        self,
        target: float,
        current: float,
        robot_id: int,
        oren: bool = False,
        normalize_range: Optional[float] = None,
    ) -> float:
        """
        Compute the PID output to move a robot towards a target position.

        Args:
            target (float): Desired target value (e.g., target position).
            current (float): Current observed value (e.g., current position).
            robot_id (int): Unique identifier for the robot to apply this control to.
            oren (bool): Whether to adjust for angular orientation. Default is False.
            normalize_range (Optional[float]): If provided, scales the output by this range.

        Returns:
            float: The PID control output value, limited between `min_output` and `max_output`.

        This function calculates the PID output by computing proportional, integral, and derivative terms,
        with optional normalization in order to try and keep all the output values within a range. When
        `oren` is True, the error calculation is modified to handle angular differences. Clamping is
        applied to prevent integral wind-up and to limit the total output.
        """

        # Calculate error
        error = target - current

        # Adjust error if orientation (oren) is considered
        if oren:
            error = np.atan2(np.sin(error), np.cos(error))

        # Calculate PID output
        Pout = self.Kp * error if self.Kp != 0 else 0.0

        # Integral term with clamping
        if self.Ki != 0:
            self.integrals[robot_id] += error * self.dt
            Iout = self.Ki * self.integrals[robot_id]
        else:
            Iout = 0.0

        # Derivative term
        if self.Kd != 0 and not self.first_pass:
            derivative = (error - self.pre_errors[robot_id]) / self.dt
            Dout = self.Kd * derivative
        else:
            Dout = 0.0
            self.first_pass = False

        # Total output with clamping
        output = Pout + Iout + Dout
        
        # Apply optional normalization
        if normalize_range is not None and normalize_range != 0:
            output /= normalize_range

        # apply clamping
        if self.max_output and self.min_output:
            output = max(self.min_output, min(self.max_output, output))
        # Save error for next calculation
        self.pre_errors[robot_id] = error
        return output

    def reset(self, robot_id: int):
        self.pre_errors[robot_id] = 0.0
        self.integrals[robot_id] = 0.0
        self.first_pass = True


class TwoDPID:
    def __init__(
        self,
        dt: float,
        max_velocity: float,
        Kp: float,
        Kd: float,
        Ki: float,
        num_robots: int,
<<<<<<< HEAD
    ):  
        self.max_velocity = max_velocity
        
        self.dimX = PID(dt, None, None, Kp, Kd, Ki, num_robots)
        self.dimY = PID(dt, None, None, Kp, Kd, Ki, num_robots)

    def calculate(
        self, target: Tuple[float, float], current: Tuple[float, float], robot_id
    ):  
        x_vel = self.dimX.calculate(target[0], current[0], robot_id, False, normalize_range=4.5)
        y_vel = self.dimY.calculate(target[1], current[1], robot_id, False, normalize_range=3)
        return self.scale_velocity(x_vel, y_vel, self.max_velocity)
    
    def scale_velocity(self, x_vel: float, y_vel: float, max_vel: float):
        current_vel = np.hypot(x_vel, y_vel)
        
        if current_vel > max_vel:
            scaling_factor = max_vel / current_vel
            
            x_vel *= scaling_factor
            y_vel *= scaling_factor
        
        return x_vel, y_vel
=======
        normalize: bool = True
    ):
        self.dimX = PID(dt, max_output, min_output, Kp, Kd, Ki, num_robots)
        self.dimY = PID(dt, max_output, min_output, Kp, Kd, Ki, num_robots)
        self.normalize = normalize

    def calculate(
        self, target: Tuple[float, float], current: Tuple[float, float], robot_id
    ):
        return self.dimX.calculate(
            target[0], current[0], robot_id, False, normalize_range=None if not self.normalize else 4.5
        ), self.dimY.calculate(target[1], current[1], robot_id, False, normalize_range=None if not self.normalize else 3)
>>>>>>> 73d8a6c6

    def reset(self, robot_id: int):
        self.dimX.reset(robot_id)
        self.dimY.reset(robot_id)<|MERGE_RESOLUTION|>--- conflicted
+++ resolved
@@ -4,23 +4,17 @@
 from team_controller.src.config.settings import TIMESTEP
 
 
-<<<<<<< HEAD
-def get_pids(n_robots: int):
+def get_grsim_pids(n_robots: int):
+    pid_oren = PID(TIMESTEP, 8, -8, 10.5, 0.01, 0.045, num_robots=n_robots)
+    pid_trans = TwoDPID(TIMESTEP, 2.5, 7.5, 0.01, 0.0, num_robots=n_robots)
+    return pid_oren, pid_trans
+
+def get_rsim_pids(n_robots: int):
     # no clamping for oreintation otherwise the robot becomes unstable
     pid_oren = PID(TIMESTEP, None, None, 19, 0.12, 0, num_robots=6)
     # speeds faster than 2.3 m/s cause the robot to lose control (due to the physics engine, 
     # rsim becomes wierd there is some sot of limiter on the robots)
     pid_trans = TwoDPID(TIMESTEP, 2.5, 8.5, 0.025, 0, num_robots=n_robots)
-=======
-def get_grsim_pids(n_robots: int):
-    pid_oren = PID(TIMESTEP, 8, -8, 10.5, 0.01, 0.045, num_robots=n_robots)
-    pid_trans = TwoDPID(TIMESTEP, 2.5, 7.5, 0.01, 0.0, num_robots=n_robots)
->>>>>>> 73d8a6c6
-    return pid_oren, pid_trans
-
-def get_rsim_pids(n_robots: int):
-    pid_oren = PID(TIMESTEP, 8, -8, 10, 0.1, 0.045, num_robots=n_robots)
-    pid_trans = TwoDPID(TIMESTEP, 4, -4, 2, 0.2, 0.01, num_robots=n_robots, normalize=False)
     return pid_oren, pid_trans
 
 class PID:
@@ -147,7 +141,6 @@
         Kd: float,
         Ki: float,
         num_robots: int,
-<<<<<<< HEAD
     ):  
         self.max_velocity = max_velocity
         
@@ -171,20 +164,6 @@
             y_vel *= scaling_factor
         
         return x_vel, y_vel
-=======
-        normalize: bool = True
-    ):
-        self.dimX = PID(dt, max_output, min_output, Kp, Kd, Ki, num_robots)
-        self.dimY = PID(dt, max_output, min_output, Kp, Kd, Ki, num_robots)
-        self.normalize = normalize
-
-    def calculate(
-        self, target: Tuple[float, float], current: Tuple[float, float], robot_id
-    ):
-        return self.dimX.calculate(
-            target[0], current[0], robot_id, False, normalize_range=None if not self.normalize else 4.5
-        ), self.dimY.calculate(target[1], current[1], robot_id, False, normalize_range=None if not self.normalize else 3)
->>>>>>> 73d8a6c6
 
     def reset(self, robot_id: int):
         self.dimX.reset(robot_id)
