from dataclasses import dataclass

from utama_core.config.physical_constants import ROBOT_RADIUS
from utama_core.config.robot_params.grsim import MAX_VEL


@dataclass(slots=True)
class DynamicWindowConfig:
    """Configuration shared by the Dynamic Window planner and controller."""

    simulate_frames: float = 3.0
    max_acceleration: float = 50
    max_safety_radius: float = ROBOT_RADIUS * 2.5
    safety_penalty_distance_sq: float = 0.3
    max_speed_for_full_bubble: float = 1.0
    target_tolerance: float = 0.01
<<<<<<< HEAD
    max_speed: float = MAX_VEL
    n_directions: int = 8
=======
    max_speed: float = MAX_VEL  # this gets overridden in the DWAController based on mode
>>>>>>> dd28aa3b
<|MERGE_RESOLUTION|>--- conflicted
+++ resolved
@@ -14,9 +14,5 @@
     safety_penalty_distance_sq: float = 0.3
     max_speed_for_full_bubble: float = 1.0
     target_tolerance: float = 0.01
-<<<<<<< HEAD
-    max_speed: float = MAX_VEL
-    n_directions: int = 8
-=======
     max_speed: float = MAX_VEL  # this gets overridden in the DWAController based on mode
->>>>>>> dd28aa3b
+    n_directions: int = 8