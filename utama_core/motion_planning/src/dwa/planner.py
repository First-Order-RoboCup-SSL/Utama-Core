--- conflicted
+++ resolved
@@ -2,6 +2,7 @@
 import math
 from math import exp, hypot
 from typing import Iterable, List, Optional, Tuple
+
 import numpy as np
 
 from utama_core.config.physical_constants import ROBOT_RADIUS
@@ -59,12 +60,8 @@
             Optional[tuple[Vector2D, float]]: A tuple containing the best waypoint and its score,
             or None if no valid path is found.
         """
-<<<<<<< HEAD
-        robot: Robot = self._game.friendly_robots[friendly_robot_id]
-=======
         robot = game.friendly_robots[friendly_robot_id]
 
->>>>>>> 0ae6f547
         if robot.p.distance_to(target) < 1.5 * ROBOT_RADIUS:
             return target, float("inf")
         obstacles = temporary_obstacles or []
@@ -88,28 +85,13 @@
             Optional[tuple[Vector2D, float]]: A tuple containing the best waypoint and its score,
             or None if no valid path is found.
         """
-<<<<<<< HEAD
-        robot: Robot = self._game.friendly_robots[friendly_robot_id]
         cur_v = robot.v
-=======
-        velocity = robot.v
-        current_speed = velocity.mag()
-        safety_radius = self._dynamic_safety_radius(current_speed)
-        safety_radius_sq = safety_radius * safety_radius
-
-        delta_max_vel = self._control_period * self._max_acceleration
-        best_score = float("-inf")
-        start = robot.p
-        best_move = start
-
->>>>>>> 0ae6f547
         rect_obstacles = to_rectangles(temporary_obstacles)
         start_pos = robot.p
 
         dw = self.calc_dynamic_window(cur_v)
 
         best_score = float("-inf")
-        best_vel = Vector2D(0.0, 0.0)
         best_endpoint = start_pos
 
         vx_min, vx_max, vy_min, vy_max = dw
@@ -124,33 +106,21 @@
                 if speed > self._config.max_speed + 1e-9:
                     continue
 
-<<<<<<< HEAD
                 traj = self.predict_trajectory(start_pos, vx, vy)
 
                 obs_cost = self.calc_obstacle_cost(traj, rect_obstacles)
                 goal_cost = self.calc_to_goal_cost(traj, target)
                 speed_cost = self.calc_speed_cost(speed)
-=======
-                score = self._evaluate_segment(
-                    game,
-                    robot,
-                    segment_start,
-                    segment_end,
-                    target,
-                    safety_radius_sq,
-                )
->>>>>>> 0ae6f547
 
                 score = self._w_goal * goal_cost - self._w_obstacle * obs_cost + self._w_speed * speed_cost
                 if score > best_score:
                     best_score = score
-                    best_vel = Vector2D(vx, vy)
                     best_endpoint = traj[-1] if len(traj) else start_pos
 
-        if best_score == float("-inf"): #best move is not ot move at all lol
+        if best_score == float("-inf"):  # best move is not ot move at all lol
             return None
 
-        #clamp endpoint if overshooting
+        # clamp endpoint if overshooting
         if best_endpoint.distance_to(target) < self._config.target_tolerance:
             best_endpoint = target
 
@@ -182,12 +152,11 @@
         vx: float,
         vy: float,
     ) -> List[Vector2D]:
-
         """Simulates robot position
         - takes in candidate velocity components and current position
         - assumes constant velocity components (vx, vy)
         - creates a list of Vector2D positions along the trajectory
-        - returns this trajectory list 
+        - returns this trajectory list
         """
 
         steps = self._config.simulate_frames
@@ -203,7 +172,6 @@
         traj: List[Vector2D],
         rect_obstacles: List[AxisAlignedRectangle],
     ) -> float:
-
         """Compute a trajectory's obstacle cost
         - takes in trajectory (list of positions) and obstacle positions
         - higher cost if trajectory collides with obstacle
@@ -219,7 +187,7 @@
             b = traj[i + 1]
             for rect in rect_obstacles:
                 d = rect.distance_to_segment(a, b)
-                if d < ROBOT_RADIUS: #make it ROBOT_RADIUS + <buffer> if extra "bubble" required
+                if d < ROBOT_RADIUS:  # make it ROBOT_RADIUS + <buffer> if extra "bubble" required
                     return float("inf")
                 min_dist_sq = min(min_dist_sq, d**2)
 
@@ -227,7 +195,7 @@
             return 0.0
 
         penalty = 0.0
-        safe_dist_sq = getattr(self._config, "safe_dist_sq", 0.0625) #default 0.0625
+        safe_dist_sq = getattr(self._config, "safe_dist_sq", 0.0625)  # default 0.0625
         if min_dist_sq < safe_dist_sq:
             penalty = exp(-(min_dist_sq / safe_dist_sq))
         return penalty
@@ -237,7 +205,6 @@
         traj: List[Vector2D],
         goal: Vector2D,
     ) -> float:
-
         """Compute reward for approaching goal
         - takes in trajectory (list of positions) and goal position
         - takes last position in trajectory list
@@ -254,7 +221,6 @@
         self,
         speed: float,
     ) -> float:
-
         """Compute reward for higher speed
         - reward = speed
         - NAIVE
@@ -274,9 +240,6 @@
     def _target_closeness(value: float) -> float:
         return 4 * exp(-8 * value)
 
-<<<<<<< HEAD
-    
-=======
     def _evaluate_segment(
         self,
         game: Game,
@@ -380,5 +343,4 @@
         for obstacle in obstacles:
             if obstacle.distance_to_segment(start, end) < clearance:
                 return True
-        return False
->>>>>>> 0ae6f547
+        return False