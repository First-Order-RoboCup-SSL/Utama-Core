<<<<<<< HEAD
from collections import defaultdict, deque
# import csv
from dataclasses import replace
import matplotlib.pyplot as plt
import numpy as np
import pyqtgraph as pg # type: ignore
from pyqtgraph.Qt import QtWidgets # type: ignore
from typing import Dict, List, Optional, Tuple

from utama_core.entities.data.raw_vision import RawBallData, RawRobotData, RawVisionData
from utama_core.entities.data.vector import Vector2D, Vector3D
from utama_core.entities.data.vision import VisionBallData, VisionData, VisionRobotData
from utama_core.entities.game import Ball, FieldBounds, GameFrame, Robot
from utama_core.run.refiners.base_refiner import BaseRefiner
from utama_core.run.refiners.filters import FIR_filter

# For analysis:
# TS_COL, ID_COL, COLOR_COL = "ts", "id", "color"
# X_COL, Y_COL, TH_COL      = "x", "y", "orientation"
# COLS = [TS_COL, ID_COL, COLOR_COL, X_COL, Y_COL, TH_COL]

# OUTPUT_FILE = "noisy-manual-filtered.csv"
# TARGET_SIZE = 1000


class AngleSmoother:
    def __init__(self, alpha=0.3):
        self.alpha = alpha  # Smoothing factor for angle
        self.smoothed_angles = {}  # Stores last smoothed angle for each robot

    def smooth(self, old_angle: float, new_angle: float) -> float:
        # Compute the shortest angular difference
        diff = np.atan2(np.sin(new_angle - old_angle), np.cos(new_angle - old_angle))
        smoothed_angle = old_angle + self.alpha * diff

        return smoothed_angle


class PositionRefiner(BaseRefiner):    
    def __init__(
        self,
        my_team_is_yellow: bool,
        exp_friendly: int,
        exp_enemy: int,
        field_bounds: FieldBounds,
        bounds_buffer: float = 1.0
        ):
        # alpha=0 means no change in angle (inf smoothing), alpha=1 means no smoothing
        self.angle_smoother = AngleSmoother(alpha=1)
        self.x_min = field_bounds.top_left[0] - bounds_buffer  # expand left
        self.x_max = field_bounds.bottom_right[0] + bounds_buffer  # expand right
        self.y_min = field_bounds.bottom_right[1] - bounds_buffer  # expand bottom
        self.y_max = field_bounds.top_left[1] + bounds_buffer  # expand top
        self.BOUNDS_BUFFER = bounds_buffer
        
        if my_team_is_yellow:
            yellow_count = exp_friendly
            blue_count = exp_enemy
        else:
            yellow_count = exp_enemy
            blue_count = exp_friendly
        
        # Instantiate a dedicated FIR filter for each robot so buffers can be kept independent.
        self.fir_filters_yellow = [FIR_filter() for _ in range(yellow_count)]
        self.fir_filters_blue   = [FIR_filter() for _ in range(blue_count)]
        
        # # For analysis
        # self.data_collected = 0
        # with open(OUTPUT_FILE, "w", newline="") as f:
        #     writer = csv.DictWriter(f, COLS)
        #     writer.writeheader()
        
        # For live testing:
        # buffer_len = 1000
        # initial_stream = np.zeros(buffer_len)
        # initial_stream.fill(np.nan)
        # self._delta_stream = deque(initial_stream, maxlen=buffer_len)
        # self._last_coord = np.zeros(2)
        # self._last_coord.fill(np.nan)
        # self._x_stream = deque(initial_stream, maxlen=buffer_len)
        # self._y_stream = deque(initial_stream, maxlen=buffer_len)
        
        # self._app = QtWidgets.QApplication([])
        # self._win = pg.GraphicsLayoutWidget()
        # pg.setConfigOptions(antialias=True)
        # plot = self._win.addPlot()
        # plot.setXRange(0, buffer_len)
        # plot.setYRange(0, 0.1)
        # plot.setXRange(-4.5, 4.5)
        # plot.setYRange(-3, 3)
        # self._win.show()
        # self._curve = plot.plot(pen='y')

    # Primary function for the Refiner interface
    def refine(self, game_frame: GameFrame, data: List[RawVisionData]) -> GameFrame:
        frames = [frame for frame in data if frame is not None]

        # TODO: this needs to be replaced by an extrapolation function (otherwise we will be using old data forever)
        if not frames:
            return game_frame
        
        # class VisionData: ts: float; yellow_robots: List[VisionRobotData]; blue_robots: List[VisionRobotData]; balls: List[VisionBallData]
        # class VisionRobotData: id: int; x: float; y: float; orientation: float
        combined_vision_data: VisionData = CameraCombiner().combine_cameras(frames)

        # Manually adds noise; do not use a map, Python maps are lazy. 
        # for robot in combined_vision_data.yellow_robots:
        #     robot.add_gaussian_noise()
                
        filtered_vision_data: VisionData = VisionData(
            ts=combined_vision_data.ts,
            yellow_robots=list(
                map(FIR_filter.filter_robot,
                self.fir_filters_yellow,
                sorted(combined_vision_data.yellow_robots, key=lambda r: r.id))
                ),
            blue_robots=list(
                map(FIR_filter.filter_robot,
                self.fir_filters_blue,
                sorted(combined_vision_data.blue_robots, key=lambda r: r.id))
                ),
            balls=combined_vision_data.balls
        )
        
        # For analysis:
        # if self.data_collected < TARGET_SIZE:
        #     with open(OUTPUT_FILE, "a", newline="") as f:
        #         writer = csv.DictWriter(f, COLS)
                
        #         for y_robot in sorted(filtered_vision_data.yellow_robots, key=lambda r: r.id):
        #             writer.writerow({
        #                 TS_COL: filtered_vision_data.ts,
        #                 ID_COL: y_robot.id,
        #                 COLOR_COL: "yellow",
        #                 X_COL: y_robot.x,
        #                 Y_COL: y_robot.y,
        #                 TH_COL: y_robot.orientation
        #             })
                    
        #         # for b_robot in combined_vision_data.blue_robots:
        #         #     writer.writerow({
        #         #         TS_COL: combined_vision_data.ts,
        #         #         ID_COL: b_robot.id,
        #         #         COLOR_COL: "blue",
        #         #         X_COL: b_robot.x,
        #         #         Y_COL: b_robot.y,
        #         #         TH_COL: b_robot.orientation
        #         #     })
                    
        #         self.data_collected += 1
                
        # For live testing:
        # try:
        #     current_coord = np.array((
        #         filtered_vision_data.yellow_robots[2].x,
        #         filtered_vision_data.yellow_robots[2].y
        #     ))
        #     if not np.isnan(self._last_coord).any():
        #         self._delta_stream.append(np.linalg.norm(current_coord - self._last_coord))
        #     self._last_coord = current_coord
        # except:
        #     pass
        # finally:
        #     self._curve.setData(self._delta_stream)
        
        # try:
        #     self._x_stream.append(filtered_vision_data.yellow_robots[0].x)
        #     self._y_stream.append(filtered_vision_data.yellow_robots[0].y)
        # except:
        #     pass
        # finally:
        #     self._curve.setData(self._x_stream, self._y_stream)
        
        # QtWidgets.QApplication.processEvents()

        # for robot in combined_vision_data.yellow_robots:
        #         if robot.id == 0:
        #             print(f"robot orientation: {robot.orientation}")

        # Some processing of robot vision data
        new_yellow_robots, new_blue_robots = self._combine_both_teams_game_vision_positions(
            game_frame,
            filtered_vision_data.yellow_robots,
            filtered_vision_data.blue_robots,
        )

        # After the balls have been combined, take the most confident
        new_ball: Ball = PositionRefiner._get_most_confident_ball(filtered_vision_data.balls)
        if new_ball is None:
            # If none, take the ball from the last frame of the game
            new_ball = game_frame.ball

        if game_frame.my_team_is_yellow:
            new_game_frame = replace(
                game_frame,
                ts=filtered_vision_data.ts,
                friendly_robots=new_yellow_robots,
                enemy_robots=new_blue_robots,
                ball=new_ball,
            )
        else:
            new_game_frame = replace(
                game_frame,
                ts=filtered_vision_data.ts,
                friendly_robots=new_blue_robots,
                enemy_robots=new_yellow_robots,
                ball=new_ball,
            )
            
        return new_game_frame

    # Static methods
    @staticmethod
    def _combine_robot_vision_data(
        old_robot: Robot, robot_data: VisionRobotData, angle_smoother: AngleSmoother
    ) -> Robot:
        assert old_robot.id == robot_data.id
        new_x, new_y = robot_data.x, robot_data.y

        # Needs fixing the bounds are off oren becoming -3.9rad
        # # Smoothing
        # new_orientation = angle_smoother.smooth(
        #     old_robot.orientation, robot_data.orientation
        # )
        return replace(
            old_robot,
            id=robot_data.id,
            p=Vector2D(new_x, new_y),
            orientation=robot_data.orientation,
        )

    # Used at start of the game so assume robot does not have the ball
    # Also assume velocity and acceleration are zero
    @staticmethod
    def _robot_from_vision(robot_data: VisionRobotData, is_friendly: bool) -> Robot:
        return Robot(
            id=robot_data.id,
            is_friendly=is_friendly,
            has_ball=False,
            p=Vector2D(robot_data.x, robot_data.y),
            v=Vector2D(0, 0),
            a=Vector2D(0, 0),
            orientation=robot_data.orientation,
        )

    @staticmethod
    def _ball_from_vision(ball_data: VisionBallData) -> Ball:
        zv = Vector3D(0, 0, 0)
        return Ball(Vector3D(ball_data.x, ball_data.y, ball_data.z), zv, zv)

    @staticmethod
    def _get_most_confident_ball(balls: List[VisionBallData]) -> Ball:
        balls_by_confidence = sorted(balls, key=lambda ball: ball.confidence, reverse=True)
        if not balls_by_confidence:
            return None
        return PositionRefiner._ball_from_vision(balls_by_confidence[0])

    def _combine_single_team_positions(
        self,
        game_robots: Dict[int, Robot],
        vision_robots: List[VisionRobotData],
        friendly: bool,
    ) -> Dict[int, Robot]:
        new_game_robots = game_robots.copy()
        for robot in vision_robots:
            new_x, new_y = robot.x, robot.y

            if not (self.x_min <= new_x <= self.x_max and self.y_min <= new_y <= self.y_max):
                # Out of bounds so ignore this robot
                continue

            if robot.id not in new_game_robots:
                # At the start of the game, we haven't seen anything yet, so just create a new robot
                new_game_robots[robot.id] = PositionRefiner._robot_from_vision(robot, is_friendly=friendly)
            else:
                # Update with smoothed data.
                new_game_robots[robot.id] = PositionRefiner._combine_robot_vision_data(
                    new_game_robots[robot.id], robot, self.angle_smoother
                )
        return new_game_robots

    def _combine_both_teams_game_vision_positions(
        self,
        game_frame: GameFrame,
        yellow_vision_robots: List[VisionRobotData],
        blue_vision_robots: List[VisionRobotData],
    ) -> Tuple[Dict[int, Robot], Dict[int, Robot]]:
        if game_frame.my_team_is_yellow:
            old_yellow_robots = game_frame.friendly_robots.copy()
            old_blue_robots = game_frame.enemy_robots.copy()
        else:
            old_yellow_robots = game_frame.enemy_robots.copy()
            old_blue_robots = game_frame.friendly_robots.copy()

        new_yellow_robots = self._combine_single_team_positions(
            old_yellow_robots,
            yellow_vision_robots,
            friendly=game_frame.my_team_is_yellow,
        )
        new_blue_robots = self._combine_single_team_positions(
            old_blue_robots,
            blue_vision_robots,
            friendly=not game_frame.my_team_is_yellow,
        )

        return new_yellow_robots, new_blue_robots


class CameraCombiner:
    BALL_CONFIDENCE_THRESHOLD = 0.1
    BALL_MERGE_THRESHOLD = 0.05

    def combine_cameras(self, frames: List[RawVisionData]) -> VisionData:
        # Now we have access to the game we can do more sophisticated things
        # Such as ignoring outlier cameras etc

        ts = []
        # maps robot id to list of frames seen for that robot
        yellow_captured = defaultdict(list)
        blue_captured = defaultdict(list)
        balls_captured = defaultdict(list)

        # Each frame is from a different camera
        for frame_ind, frame in enumerate(frames):
            for yr in frame.yellow_robots:
                yellow_captured[yr.id].append(yr)

            for br in frame.blue_robots:
                blue_captured[br.id].append(br)

            for b in frame.balls:
                balls_captured[frame_ind].append(b)
            ts.append(frame.ts)

        avg_yellows = list(map(self._avg_robots, yellow_captured.values()))
        avg_blues = list(map(self._avg_robots, blue_captured.values()))
        # Current strategy is just to take the most confident ball
        balls = self._combine_balls_by_proximity(balls_captured)

        return VisionData(sum(ts) / len(ts), avg_yellows, avg_blues, balls)

    def _avg_robots(self, rs: List[RawRobotData]) -> Optional[VisionRobotData]:
        # All these robots should have the same id
        if not rs:
            return None
        base_id = rs[0].id
        tx, ty, tc = 0, 0, 0

        sum_orientation_x_component = 0.0
        sum_orientation_y_component = 0.0
        for r in rs:
            assert base_id == r.id
            tx += r.x
            ty += r.y
            sum_orientation_x_component += np.cos(r.orientation)
            sum_orientation_y_component += np.sin(r.orientation)
            tc += r.confidence

        avg_orientation_x = sum_orientation_x_component / len(rs)
        avg_orientation_y = sum_orientation_y_component / len(rs)
        avg_orientation = np.atan2(avg_orientation_y, avg_orientation_x)

        return VisionRobotData(base_id, tx / len(rs), ty / len(rs), avg_orientation)

    def _combine_balls_by_proximity(self, bs: Dict[int, List[RawBallData]]) -> List[VisionBallData]:
        combined_balls: List[VisionBallData] = []
        for ball_list in bs.values():
            for b in ball_list:
                if b.confidence > CameraCombiner.BALL_CONFIDENCE_THRESHOLD:
                    found = False
                    for i, cb in enumerate(combined_balls):
                        if CameraCombiner.ball_merge_predicate(b, cb):
                            found = True
                            combined_balls[i] = CameraCombiner.ball_merge(cb, b)
                            break

                    if not found:
                        # If no ball close enough, must have found a new separate ball
                        combined_balls.append(b)
        return combined_balls

    def ball_merge_predicate(b1: RawBallData, b2: RawBallData) -> bool:
        return abs(b1.x - b2.x) + abs(b1.y - b2.y) < CameraCombiner.BALL_MERGE_THRESHOLD

    def ball_merge(b1: RawBallData, b2: RawBallData) -> RawBallData:
        nx = (b1.x + b2.x) / 2
        ny = (b1.y + b2.y) / 2
        nz = (b1.z + b2.z) / 2
        nc = max(b1.confidence, b2.confidence)
        return RawBallData(nx, ny, nz, nc)
=======
from collections import defaultdict
from dataclasses import replace
from typing import Dict, List, Optional, Tuple

import numpy as np

from utama_core.entities.data.raw_vision import RawBallData, RawRobotData, RawVisionData
from utama_core.entities.data.vector import Vector2D, Vector3D
from utama_core.entities.data.vision import VisionBallData, VisionData, VisionRobotData
from utama_core.entities.game import Ball, FieldBounds, GameFrame, Robot
from utama_core.run.refiners.base_refiner import BaseRefiner


class AngleSmoother:
    def __init__(self, alpha=0.3):
        self.alpha = alpha  # Smoothing factor for angle
        self.smoothed_angles = {}  # Stores last smoothed angle for each robot

    def smooth(self, old_angle: float, new_angle: float) -> float:
        # Compute the shortest angular difference
        diff = np.atan2(np.sin(new_angle - old_angle), np.cos(new_angle - old_angle))
        smoothed_angle = old_angle + self.alpha * diff

        return smoothed_angle


class PositionRefiner(BaseRefiner):
    def __init__(self, field_bounds: FieldBounds, bounds_buffer: float = 1.0):
        # alpha=0 means no change in angle (inf smoothing), alpha=1 means no smoothing
        self.angle_smoother = AngleSmoother(alpha=1)
        self.x_min = field_bounds.top_left[0] - bounds_buffer  # expand left
        self.x_max = field_bounds.bottom_right[0] + bounds_buffer  # expand right
        self.y_min = field_bounds.bottom_right[1] - bounds_buffer  # expand bottom
        self.y_max = field_bounds.top_left[1] + bounds_buffer  # expand top
        self.BOUNDS_BUFFER = bounds_buffer

    # Primary function for the Refiner interface
    def refine(self, game_frame: GameFrame, data: List[RawVisionData]) -> GameFrame:
        frames = [frame for frame in data if frame is not None]

        # If no information just return the original
        # TODO: this needs to be replaced by an extrapolation function (otherwise we will be using old data forever)
        if not frames:
            return game_frame
        # Can combine previous position from game with new data to produce new position if desired
        combined_vision_data = CameraCombiner().combine_cameras(frames)

        # for robot in combined_vision_data.yellow_robots:
        #         if robot.id == 0:
        #             print(f"robot orientation: {robot.orientation}")

        new_yellow_robots, new_blue_robots = self._combine_both_teams_game_vision_positions(
            game_frame,
            combined_vision_data.yellow_robots,
            combined_vision_data.blue_robots,
        )

        # After the balls have been combined, take the most confident
        new_ball = PositionRefiner._get_most_confident_ball(combined_vision_data.balls)
        if new_ball is None:
            # If none, take the ball from the last frame of the game
            new_ball = game_frame.ball

        if game_frame.my_team_is_yellow:
            new_game_frame = replace(
                game_frame,
                ts=combined_vision_data.ts,
                friendly_robots=new_yellow_robots,
                enemy_robots=new_blue_robots,
                ball=new_ball,
            )
        else:
            new_game_frame = replace(
                game_frame,
                ts=combined_vision_data.ts,
                friendly_robots=new_blue_robots,
                enemy_robots=new_yellow_robots,
                ball=new_ball,
            )

        return new_game_frame

    # Static methods
    @staticmethod
    def _combine_robot_vision_data(
        old_robot: Robot, robot_data: VisionRobotData, angle_smoother: AngleSmoother
    ) -> Robot:
        assert old_robot.id == robot_data.id
        new_x, new_y = robot_data.x, robot_data.y

        # Needs fixing the bounds are off oren becoming -3.9rad
        # # Smoothing
        # new_orientation = angle_smoother.smooth(
        #     old_robot.orientation, robot_data.orientation
        # )
        return replace(
            old_robot,
            id=robot_data.id,
            p=Vector2D(new_x, new_y),
            orientation=robot_data.orientation,
        )

    # Used at start of the game so assume robot does not have the ball
    # Also assume velocity and acceleration are zero
    @staticmethod
    def _robot_from_vision(robot_data: VisionRobotData, is_friendly: bool) -> Robot:
        return Robot(
            id=robot_data.id,
            is_friendly=is_friendly,
            has_ball=False,
            p=Vector2D(robot_data.x, robot_data.y),
            v=Vector2D(0, 0),
            a=Vector2D(0, 0),
            orientation=robot_data.orientation,
        )

    @staticmethod
    def _ball_from_vision(ball_data: VisionBallData) -> Ball:
        zv = Vector3D(0, 0, 0)
        return Ball(Vector3D(ball_data.x, ball_data.y, ball_data.z), zv, zv)

    @staticmethod
    def _get_most_confident_ball(balls: List[VisionBallData]) -> Ball:
        balls_by_confidence = sorted(balls, key=lambda ball: ball.confidence, reverse=True)
        if not balls_by_confidence:
            return None
        return PositionRefiner._ball_from_vision(balls_by_confidence[0])

    def _combine_single_team_positions(
        self,
        new_game_robots: Dict[int, Robot],
        vision_robots: List[VisionRobotData],
        friendly: bool,
    ) -> Dict[int, Robot]:
        for robot in vision_robots:
            new_x, new_y = robot.x, robot.y

            if not (self.x_min <= new_x <= self.x_max and self.y_min <= new_y <= self.y_max):
                # Out of bounds so ignore this robot
                continue

            if robot.id not in new_game_robots:
                # At the start of the game, we haven't seen anything yet, so just create a new robot
                new_game_robots[robot.id] = PositionRefiner._robot_from_vision(robot, is_friendly=friendly)
            else:
                # Update with smoothed data.
                new_game_robots[robot.id] = PositionRefiner._combine_robot_vision_data(
                    new_game_robots[robot.id], robot, self.angle_smoother
                )
        return new_game_robots

    def _combine_both_teams_game_vision_positions(
        self,
        game_frame: GameFrame,
        yellow_vision_robots: List[VisionRobotData],
        blue_vision_robots: List[VisionRobotData],
    ) -> Tuple[Dict[int, Robot], Dict[int, Robot]]:
        if game_frame.my_team_is_yellow:
            old_yellow_robots = game_frame.friendly_robots.copy()
            old_blue_robots = game_frame.enemy_robots.copy()
        else:
            old_yellow_robots = game_frame.enemy_robots.copy()
            old_blue_robots = game_frame.friendly_robots.copy()

        new_yellow_robots = self._combine_single_team_positions(
            old_yellow_robots,
            yellow_vision_robots,
            friendly=game_frame.my_team_is_yellow,
        )
        new_blue_robots = self._combine_single_team_positions(
            old_blue_robots,
            blue_vision_robots,
            friendly=not game_frame.my_team_is_yellow,
        )

        return new_yellow_robots, new_blue_robots


class CameraCombiner:
    BALL_CONFIDENCE_THRESHOLD = 0.1
    BALL_MERGE_THRESHOLD = 0.05

    def combine_cameras(self, frames: List[RawVisionData]) -> VisionData:
        # Now we have access to the game we can do more sophisticated things
        # Such as ignoring outlier cameras etc

        ts = []
        # maps robot id to list of frames seen for that robot
        yellow_captured = defaultdict(list)
        blue_captured = defaultdict(list)
        balls_captured = defaultdict(list)

        # Each frame is from a different camera
        for frame_ind, frame in enumerate(frames):
            for yr in frame.yellow_robots:
                yellow_captured[yr.id].append(yr)

            for br in frame.blue_robots:
                blue_captured[br.id].append(br)

            for b in frame.balls:
                balls_captured[frame_ind].append(b)
            ts.append(frame.ts)

        avg_yellows = list(map(self._avg_robots, yellow_captured.values()))
        avg_blues = list(map(self._avg_robots, blue_captured.values()))
        # Current strategy is just to take the most confident ball
        balls = self._combine_balls_by_proximity(balls_captured)

        return VisionData(sum(ts) / len(ts), avg_yellows, avg_blues, balls)

    def _avg_robots(self, rs: List[RawRobotData]) -> Optional[VisionRobotData]:
        # All these robots should have the same id
        if not rs:
            return None
        base_id = rs[0].id
        tx, ty, tc = 0, 0, 0

        sum_orientation_x_component = 0.0
        sum_orientation_y_component = 0.0
        for r in rs:
            assert base_id == r.id
            tx += r.x
            ty += r.y
            sum_orientation_x_component += np.cos(r.orientation)
            sum_orientation_y_component += np.sin(r.orientation)
            tc += r.confidence

        avg_orientation_x = sum_orientation_x_component / len(rs)
        avg_orientation_y = sum_orientation_y_component / len(rs)
        avg_orientation = np.atan2(avg_orientation_y, avg_orientation_x)

        return VisionRobotData(base_id, tx / len(rs), ty / len(rs), avg_orientation)

    def _combine_balls_by_proximity(self, bs: Dict[int, List[RawBallData]]) -> List[VisionBallData]:
        combined_balls: List[VisionBallData] = []
        for ball_list in bs.values():
            for b in ball_list:
                if b.confidence > CameraCombiner.BALL_CONFIDENCE_THRESHOLD:
                    found = False
                    for i, cb in enumerate(combined_balls):
                        if CameraCombiner.ball_merge_predicate(b, cb):
                            found = True
                            combined_balls[i] = CameraCombiner.ball_merge(cb, b)
                            break

                    if not found:
                        # If no ball close enough, must have found a new separate ball
                        combined_balls.append(b)
        return combined_balls

    def ball_merge_predicate(b1: RawBallData, b2: RawBallData) -> bool:
        return abs(b1.x - b2.x) + abs(b1.y - b2.y) < CameraCombiner.BALL_MERGE_THRESHOLD

    def ball_merge(b1: RawBallData, b2: RawBallData) -> RawBallData:
        nx = (b1.x + b2.x) / 2
        ny = (b1.y + b2.y) / 2
        nz = (b1.z + b2.z) / 2
        nc = max(b1.confidence, b2.confidence)
        return RawBallData(nx, ny, nz, nc)
>>>>>>> ba91df7c
<|MERGE_RESOLUTION|>--- conflicted
+++ resolved
@@ -1,653 +1,390 @@
-<<<<<<< HEAD
-from collections import defaultdict, deque
-# import csv
-from dataclasses import replace
-import matplotlib.pyplot as plt
-import numpy as np
-import pyqtgraph as pg # type: ignore
-from pyqtgraph.Qt import QtWidgets # type: ignore
-from typing import Dict, List, Optional, Tuple
-
-from utama_core.entities.data.raw_vision import RawBallData, RawRobotData, RawVisionData
-from utama_core.entities.data.vector import Vector2D, Vector3D
-from utama_core.entities.data.vision import VisionBallData, VisionData, VisionRobotData
-from utama_core.entities.game import Ball, FieldBounds, GameFrame, Robot
-from utama_core.run.refiners.base_refiner import BaseRefiner
-from utama_core.run.refiners.filters import FIR_filter
-
-# For analysis:
-# TS_COL, ID_COL, COLOR_COL = "ts", "id", "color"
-# X_COL, Y_COL, TH_COL      = "x", "y", "orientation"
-# COLS = [TS_COL, ID_COL, COLOR_COL, X_COL, Y_COL, TH_COL]
-
-# OUTPUT_FILE = "noisy-manual-filtered.csv"
-# TARGET_SIZE = 1000
-
-
-class AngleSmoother:
-    def __init__(self, alpha=0.3):
-        self.alpha = alpha  # Smoothing factor for angle
-        self.smoothed_angles = {}  # Stores last smoothed angle for each robot
-
-    def smooth(self, old_angle: float, new_angle: float) -> float:
-        # Compute the shortest angular difference
-        diff = np.atan2(np.sin(new_angle - old_angle), np.cos(new_angle - old_angle))
-        smoothed_angle = old_angle + self.alpha * diff
-
-        return smoothed_angle
-
-
-class PositionRefiner(BaseRefiner):    
-    def __init__(
-        self,
-        my_team_is_yellow: bool,
-        exp_friendly: int,
-        exp_enemy: int,
-        field_bounds: FieldBounds,
-        bounds_buffer: float = 1.0
-        ):
-        # alpha=0 means no change in angle (inf smoothing), alpha=1 means no smoothing
-        self.angle_smoother = AngleSmoother(alpha=1)
-        self.x_min = field_bounds.top_left[0] - bounds_buffer  # expand left
-        self.x_max = field_bounds.bottom_right[0] + bounds_buffer  # expand right
-        self.y_min = field_bounds.bottom_right[1] - bounds_buffer  # expand bottom
-        self.y_max = field_bounds.top_left[1] + bounds_buffer  # expand top
-        self.BOUNDS_BUFFER = bounds_buffer
-        
-        if my_team_is_yellow:
-            yellow_count = exp_friendly
-            blue_count = exp_enemy
-        else:
-            yellow_count = exp_enemy
-            blue_count = exp_friendly
-        
-        # Instantiate a dedicated FIR filter for each robot so buffers can be kept independent.
-        self.fir_filters_yellow = [FIR_filter() for _ in range(yellow_count)]
-        self.fir_filters_blue   = [FIR_filter() for _ in range(blue_count)]
-        
-        # # For analysis
-        # self.data_collected = 0
-        # with open(OUTPUT_FILE, "w", newline="") as f:
-        #     writer = csv.DictWriter(f, COLS)
-        #     writer.writeheader()
-        
-        # For live testing:
-        # buffer_len = 1000
-        # initial_stream = np.zeros(buffer_len)
-        # initial_stream.fill(np.nan)
-        # self._delta_stream = deque(initial_stream, maxlen=buffer_len)
-        # self._last_coord = np.zeros(2)
-        # self._last_coord.fill(np.nan)
-        # self._x_stream = deque(initial_stream, maxlen=buffer_len)
-        # self._y_stream = deque(initial_stream, maxlen=buffer_len)
-        
-        # self._app = QtWidgets.QApplication([])
-        # self._win = pg.GraphicsLayoutWidget()
-        # pg.setConfigOptions(antialias=True)
-        # plot = self._win.addPlot()
-        # plot.setXRange(0, buffer_len)
-        # plot.setYRange(0, 0.1)
-        # plot.setXRange(-4.5, 4.5)
-        # plot.setYRange(-3, 3)
-        # self._win.show()
-        # self._curve = plot.plot(pen='y')
-
-    # Primary function for the Refiner interface
-    def refine(self, game_frame: GameFrame, data: List[RawVisionData]) -> GameFrame:
-        frames = [frame for frame in data if frame is not None]
-
-        # TODO: this needs to be replaced by an extrapolation function (otherwise we will be using old data forever)
-        if not frames:
-            return game_frame
-        
-        # class VisionData: ts: float; yellow_robots: List[VisionRobotData]; blue_robots: List[VisionRobotData]; balls: List[VisionBallData]
-        # class VisionRobotData: id: int; x: float; y: float; orientation: float
-        combined_vision_data: VisionData = CameraCombiner().combine_cameras(frames)
-
-        # Manually adds noise; do not use a map, Python maps are lazy. 
-        # for robot in combined_vision_data.yellow_robots:
-        #     robot.add_gaussian_noise()
-                
-        filtered_vision_data: VisionData = VisionData(
-            ts=combined_vision_data.ts,
-            yellow_robots=list(
-                map(FIR_filter.filter_robot,
-                self.fir_filters_yellow,
-                sorted(combined_vision_data.yellow_robots, key=lambda r: r.id))
-                ),
-            blue_robots=list(
-                map(FIR_filter.filter_robot,
-                self.fir_filters_blue,
-                sorted(combined_vision_data.blue_robots, key=lambda r: r.id))
-                ),
-            balls=combined_vision_data.balls
-        )
-        
-        # For analysis:
-        # if self.data_collected < TARGET_SIZE:
-        #     with open(OUTPUT_FILE, "a", newline="") as f:
-        #         writer = csv.DictWriter(f, COLS)
-                
-        #         for y_robot in sorted(filtered_vision_data.yellow_robots, key=lambda r: r.id):
-        #             writer.writerow({
-        #                 TS_COL: filtered_vision_data.ts,
-        #                 ID_COL: y_robot.id,
-        #                 COLOR_COL: "yellow",
-        #                 X_COL: y_robot.x,
-        #                 Y_COL: y_robot.y,
-        #                 TH_COL: y_robot.orientation
-        #             })
-                    
-        #         # for b_robot in combined_vision_data.blue_robots:
-        #         #     writer.writerow({
-        #         #         TS_COL: combined_vision_data.ts,
-        #         #         ID_COL: b_robot.id,
-        #         #         COLOR_COL: "blue",
-        #         #         X_COL: b_robot.x,
-        #         #         Y_COL: b_robot.y,
-        #         #         TH_COL: b_robot.orientation
-        #         #     })
-                    
-        #         self.data_collected += 1
-                
-        # For live testing:
-        # try:
-        #     current_coord = np.array((
-        #         filtered_vision_data.yellow_robots[2].x,
-        #         filtered_vision_data.yellow_robots[2].y
-        #     ))
-        #     if not np.isnan(self._last_coord).any():
-        #         self._delta_stream.append(np.linalg.norm(current_coord - self._last_coord))
-        #     self._last_coord = current_coord
-        # except:
-        #     pass
-        # finally:
-        #     self._curve.setData(self._delta_stream)
-        
-        # try:
-        #     self._x_stream.append(filtered_vision_data.yellow_robots[0].x)
-        #     self._y_stream.append(filtered_vision_data.yellow_robots[0].y)
-        # except:
-        #     pass
-        # finally:
-        #     self._curve.setData(self._x_stream, self._y_stream)
-        
-        # QtWidgets.QApplication.processEvents()
-
-        # for robot in combined_vision_data.yellow_robots:
-        #         if robot.id == 0:
-        #             print(f"robot orientation: {robot.orientation}")
-
-        # Some processing of robot vision data
-        new_yellow_robots, new_blue_robots = self._combine_both_teams_game_vision_positions(
-            game_frame,
-            filtered_vision_data.yellow_robots,
-            filtered_vision_data.blue_robots,
-        )
-
-        # After the balls have been combined, take the most confident
-        new_ball: Ball = PositionRefiner._get_most_confident_ball(filtered_vision_data.balls)
-        if new_ball is None:
-            # If none, take the ball from the last frame of the game
-            new_ball = game_frame.ball
-
-        if game_frame.my_team_is_yellow:
-            new_game_frame = replace(
-                game_frame,
-                ts=filtered_vision_data.ts,
-                friendly_robots=new_yellow_robots,
-                enemy_robots=new_blue_robots,
-                ball=new_ball,
-            )
-        else:
-            new_game_frame = replace(
-                game_frame,
-                ts=filtered_vision_data.ts,
-                friendly_robots=new_blue_robots,
-                enemy_robots=new_yellow_robots,
-                ball=new_ball,
-            )
-            
-        return new_game_frame
-
-    # Static methods
-    @staticmethod
-    def _combine_robot_vision_data(
-        old_robot: Robot, robot_data: VisionRobotData, angle_smoother: AngleSmoother
-    ) -> Robot:
-        assert old_robot.id == robot_data.id
-        new_x, new_y = robot_data.x, robot_data.y
-
-        # Needs fixing the bounds are off oren becoming -3.9rad
-        # # Smoothing
-        # new_orientation = angle_smoother.smooth(
-        #     old_robot.orientation, robot_data.orientation
-        # )
-        return replace(
-            old_robot,
-            id=robot_data.id,
-            p=Vector2D(new_x, new_y),
-            orientation=robot_data.orientation,
-        )
-
-    # Used at start of the game so assume robot does not have the ball
-    # Also assume velocity and acceleration are zero
-    @staticmethod
-    def _robot_from_vision(robot_data: VisionRobotData, is_friendly: bool) -> Robot:
-        return Robot(
-            id=robot_data.id,
-            is_friendly=is_friendly,
-            has_ball=False,
-            p=Vector2D(robot_data.x, robot_data.y),
-            v=Vector2D(0, 0),
-            a=Vector2D(0, 0),
-            orientation=robot_data.orientation,
-        )
-
-    @staticmethod
-    def _ball_from_vision(ball_data: VisionBallData) -> Ball:
-        zv = Vector3D(0, 0, 0)
-        return Ball(Vector3D(ball_data.x, ball_data.y, ball_data.z), zv, zv)
-
-    @staticmethod
-    def _get_most_confident_ball(balls: List[VisionBallData]) -> Ball:
-        balls_by_confidence = sorted(balls, key=lambda ball: ball.confidence, reverse=True)
-        if not balls_by_confidence:
-            return None
-        return PositionRefiner._ball_from_vision(balls_by_confidence[0])
-
-    def _combine_single_team_positions(
-        self,
-        game_robots: Dict[int, Robot],
-        vision_robots: List[VisionRobotData],
-        friendly: bool,
-    ) -> Dict[int, Robot]:
-        new_game_robots = game_robots.copy()
-        for robot in vision_robots:
-            new_x, new_y = robot.x, robot.y
-
-            if not (self.x_min <= new_x <= self.x_max and self.y_min <= new_y <= self.y_max):
-                # Out of bounds so ignore this robot
-                continue
-
-            if robot.id not in new_game_robots:
-                # At the start of the game, we haven't seen anything yet, so just create a new robot
-                new_game_robots[robot.id] = PositionRefiner._robot_from_vision(robot, is_friendly=friendly)
-            else:
-                # Update with smoothed data.
-                new_game_robots[robot.id] = PositionRefiner._combine_robot_vision_data(
-                    new_game_robots[robot.id], robot, self.angle_smoother
-                )
-        return new_game_robots
-
-    def _combine_both_teams_game_vision_positions(
-        self,
-        game_frame: GameFrame,
-        yellow_vision_robots: List[VisionRobotData],
-        blue_vision_robots: List[VisionRobotData],
-    ) -> Tuple[Dict[int, Robot], Dict[int, Robot]]:
-        if game_frame.my_team_is_yellow:
-            old_yellow_robots = game_frame.friendly_robots.copy()
-            old_blue_robots = game_frame.enemy_robots.copy()
-        else:
-            old_yellow_robots = game_frame.enemy_robots.copy()
-            old_blue_robots = game_frame.friendly_robots.copy()
-
-        new_yellow_robots = self._combine_single_team_positions(
-            old_yellow_robots,
-            yellow_vision_robots,
-            friendly=game_frame.my_team_is_yellow,
-        )
-        new_blue_robots = self._combine_single_team_positions(
-            old_blue_robots,
-            blue_vision_robots,
-            friendly=not game_frame.my_team_is_yellow,
-        )
-
-        return new_yellow_robots, new_blue_robots
-
-
-class CameraCombiner:
-    BALL_CONFIDENCE_THRESHOLD = 0.1
-    BALL_MERGE_THRESHOLD = 0.05
-
-    def combine_cameras(self, frames: List[RawVisionData]) -> VisionData:
-        # Now we have access to the game we can do more sophisticated things
-        # Such as ignoring outlier cameras etc
-
-        ts = []
-        # maps robot id to list of frames seen for that robot
-        yellow_captured = defaultdict(list)
-        blue_captured = defaultdict(list)
-        balls_captured = defaultdict(list)
-
-        # Each frame is from a different camera
-        for frame_ind, frame in enumerate(frames):
-            for yr in frame.yellow_robots:
-                yellow_captured[yr.id].append(yr)
-
-            for br in frame.blue_robots:
-                blue_captured[br.id].append(br)
-
-            for b in frame.balls:
-                balls_captured[frame_ind].append(b)
-            ts.append(frame.ts)
-
-        avg_yellows = list(map(self._avg_robots, yellow_captured.values()))
-        avg_blues = list(map(self._avg_robots, blue_captured.values()))
-        # Current strategy is just to take the most confident ball
-        balls = self._combine_balls_by_proximity(balls_captured)
-
-        return VisionData(sum(ts) / len(ts), avg_yellows, avg_blues, balls)
-
-    def _avg_robots(self, rs: List[RawRobotData]) -> Optional[VisionRobotData]:
-        # All these robots should have the same id
-        if not rs:
-            return None
-        base_id = rs[0].id
-        tx, ty, tc = 0, 0, 0
-
-        sum_orientation_x_component = 0.0
-        sum_orientation_y_component = 0.0
-        for r in rs:
-            assert base_id == r.id
-            tx += r.x
-            ty += r.y
-            sum_orientation_x_component += np.cos(r.orientation)
-            sum_orientation_y_component += np.sin(r.orientation)
-            tc += r.confidence
-
-        avg_orientation_x = sum_orientation_x_component / len(rs)
-        avg_orientation_y = sum_orientation_y_component / len(rs)
-        avg_orientation = np.atan2(avg_orientation_y, avg_orientation_x)
-
-        return VisionRobotData(base_id, tx / len(rs), ty / len(rs), avg_orientation)
-
-    def _combine_balls_by_proximity(self, bs: Dict[int, List[RawBallData]]) -> List[VisionBallData]:
-        combined_balls: List[VisionBallData] = []
-        for ball_list in bs.values():
-            for b in ball_list:
-                if b.confidence > CameraCombiner.BALL_CONFIDENCE_THRESHOLD:
-                    found = False
-                    for i, cb in enumerate(combined_balls):
-                        if CameraCombiner.ball_merge_predicate(b, cb):
-                            found = True
-                            combined_balls[i] = CameraCombiner.ball_merge(cb, b)
-                            break
-
-                    if not found:
-                        # If no ball close enough, must have found a new separate ball
-                        combined_balls.append(b)
-        return combined_balls
-
-    def ball_merge_predicate(b1: RawBallData, b2: RawBallData) -> bool:
-        return abs(b1.x - b2.x) + abs(b1.y - b2.y) < CameraCombiner.BALL_MERGE_THRESHOLD
-
-    def ball_merge(b1: RawBallData, b2: RawBallData) -> RawBallData:
-        nx = (b1.x + b2.x) / 2
-        ny = (b1.y + b2.y) / 2
-        nz = (b1.z + b2.z) / 2
-        nc = max(b1.confidence, b2.confidence)
-        return RawBallData(nx, ny, nz, nc)
-=======
-from collections import defaultdict
-from dataclasses import replace
-from typing import Dict, List, Optional, Tuple
-
-import numpy as np
-
-from utama_core.entities.data.raw_vision import RawBallData, RawRobotData, RawVisionData
-from utama_core.entities.data.vector import Vector2D, Vector3D
-from utama_core.entities.data.vision import VisionBallData, VisionData, VisionRobotData
-from utama_core.entities.game import Ball, FieldBounds, GameFrame, Robot
-from utama_core.run.refiners.base_refiner import BaseRefiner
-
-
-class AngleSmoother:
-    def __init__(self, alpha=0.3):
-        self.alpha = alpha  # Smoothing factor for angle
-        self.smoothed_angles = {}  # Stores last smoothed angle for each robot
-
-    def smooth(self, old_angle: float, new_angle: float) -> float:
-        # Compute the shortest angular difference
-        diff = np.atan2(np.sin(new_angle - old_angle), np.cos(new_angle - old_angle))
-        smoothed_angle = old_angle + self.alpha * diff
-
-        return smoothed_angle
-
-
-class PositionRefiner(BaseRefiner):
-    def __init__(self, field_bounds: FieldBounds, bounds_buffer: float = 1.0):
-        # alpha=0 means no change in angle (inf smoothing), alpha=1 means no smoothing
-        self.angle_smoother = AngleSmoother(alpha=1)
-        self.x_min = field_bounds.top_left[0] - bounds_buffer  # expand left
-        self.x_max = field_bounds.bottom_right[0] + bounds_buffer  # expand right
-        self.y_min = field_bounds.bottom_right[1] - bounds_buffer  # expand bottom
-        self.y_max = field_bounds.top_left[1] + bounds_buffer  # expand top
-        self.BOUNDS_BUFFER = bounds_buffer
-
-    # Primary function for the Refiner interface
-    def refine(self, game_frame: GameFrame, data: List[RawVisionData]) -> GameFrame:
-        frames = [frame for frame in data if frame is not None]
-
-        # If no information just return the original
-        # TODO: this needs to be replaced by an extrapolation function (otherwise we will be using old data forever)
-        if not frames:
-            return game_frame
-        # Can combine previous position from game with new data to produce new position if desired
-        combined_vision_data = CameraCombiner().combine_cameras(frames)
-
-        # for robot in combined_vision_data.yellow_robots:
-        #         if robot.id == 0:
-        #             print(f"robot orientation: {robot.orientation}")
-
-        new_yellow_robots, new_blue_robots = self._combine_both_teams_game_vision_positions(
-            game_frame,
-            combined_vision_data.yellow_robots,
-            combined_vision_data.blue_robots,
-        )
-
-        # After the balls have been combined, take the most confident
-        new_ball = PositionRefiner._get_most_confident_ball(combined_vision_data.balls)
-        if new_ball is None:
-            # If none, take the ball from the last frame of the game
-            new_ball = game_frame.ball
-
-        if game_frame.my_team_is_yellow:
-            new_game_frame = replace(
-                game_frame,
-                ts=combined_vision_data.ts,
-                friendly_robots=new_yellow_robots,
-                enemy_robots=new_blue_robots,
-                ball=new_ball,
-            )
-        else:
-            new_game_frame = replace(
-                game_frame,
-                ts=combined_vision_data.ts,
-                friendly_robots=new_blue_robots,
-                enemy_robots=new_yellow_robots,
-                ball=new_ball,
-            )
-
-        return new_game_frame
-
-    # Static methods
-    @staticmethod
-    def _combine_robot_vision_data(
-        old_robot: Robot, robot_data: VisionRobotData, angle_smoother: AngleSmoother
-    ) -> Robot:
-        assert old_robot.id == robot_data.id
-        new_x, new_y = robot_data.x, robot_data.y
-
-        # Needs fixing the bounds are off oren becoming -3.9rad
-        # # Smoothing
-        # new_orientation = angle_smoother.smooth(
-        #     old_robot.orientation, robot_data.orientation
-        # )
-        return replace(
-            old_robot,
-            id=robot_data.id,
-            p=Vector2D(new_x, new_y),
-            orientation=robot_data.orientation,
-        )
-
-    # Used at start of the game so assume robot does not have the ball
-    # Also assume velocity and acceleration are zero
-    @staticmethod
-    def _robot_from_vision(robot_data: VisionRobotData, is_friendly: bool) -> Robot:
-        return Robot(
-            id=robot_data.id,
-            is_friendly=is_friendly,
-            has_ball=False,
-            p=Vector2D(robot_data.x, robot_data.y),
-            v=Vector2D(0, 0),
-            a=Vector2D(0, 0),
-            orientation=robot_data.orientation,
-        )
-
-    @staticmethod
-    def _ball_from_vision(ball_data: VisionBallData) -> Ball:
-        zv = Vector3D(0, 0, 0)
-        return Ball(Vector3D(ball_data.x, ball_data.y, ball_data.z), zv, zv)
-
-    @staticmethod
-    def _get_most_confident_ball(balls: List[VisionBallData]) -> Ball:
-        balls_by_confidence = sorted(balls, key=lambda ball: ball.confidence, reverse=True)
-        if not balls_by_confidence:
-            return None
-        return PositionRefiner._ball_from_vision(balls_by_confidence[0])
-
-    def _combine_single_team_positions(
-        self,
-        new_game_robots: Dict[int, Robot],
-        vision_robots: List[VisionRobotData],
-        friendly: bool,
-    ) -> Dict[int, Robot]:
-        for robot in vision_robots:
-            new_x, new_y = robot.x, robot.y
-
-            if not (self.x_min <= new_x <= self.x_max and self.y_min <= new_y <= self.y_max):
-                # Out of bounds so ignore this robot
-                continue
-
-            if robot.id not in new_game_robots:
-                # At the start of the game, we haven't seen anything yet, so just create a new robot
-                new_game_robots[robot.id] = PositionRefiner._robot_from_vision(robot, is_friendly=friendly)
-            else:
-                # Update with smoothed data.
-                new_game_robots[robot.id] = PositionRefiner._combine_robot_vision_data(
-                    new_game_robots[robot.id], robot, self.angle_smoother
-                )
-        return new_game_robots
-
-    def _combine_both_teams_game_vision_positions(
-        self,
-        game_frame: GameFrame,
-        yellow_vision_robots: List[VisionRobotData],
-        blue_vision_robots: List[VisionRobotData],
-    ) -> Tuple[Dict[int, Robot], Dict[int, Robot]]:
-        if game_frame.my_team_is_yellow:
-            old_yellow_robots = game_frame.friendly_robots.copy()
-            old_blue_robots = game_frame.enemy_robots.copy()
-        else:
-            old_yellow_robots = game_frame.enemy_robots.copy()
-            old_blue_robots = game_frame.friendly_robots.copy()
-
-        new_yellow_robots = self._combine_single_team_positions(
-            old_yellow_robots,
-            yellow_vision_robots,
-            friendly=game_frame.my_team_is_yellow,
-        )
-        new_blue_robots = self._combine_single_team_positions(
-            old_blue_robots,
-            blue_vision_robots,
-            friendly=not game_frame.my_team_is_yellow,
-        )
-
-        return new_yellow_robots, new_blue_robots
-
-
-class CameraCombiner:
-    BALL_CONFIDENCE_THRESHOLD = 0.1
-    BALL_MERGE_THRESHOLD = 0.05
-
-    def combine_cameras(self, frames: List[RawVisionData]) -> VisionData:
-        # Now we have access to the game we can do more sophisticated things
-        # Such as ignoring outlier cameras etc
-
-        ts = []
-        # maps robot id to list of frames seen for that robot
-        yellow_captured = defaultdict(list)
-        blue_captured = defaultdict(list)
-        balls_captured = defaultdict(list)
-
-        # Each frame is from a different camera
-        for frame_ind, frame in enumerate(frames):
-            for yr in frame.yellow_robots:
-                yellow_captured[yr.id].append(yr)
-
-            for br in frame.blue_robots:
-                blue_captured[br.id].append(br)
-
-            for b in frame.balls:
-                balls_captured[frame_ind].append(b)
-            ts.append(frame.ts)
-
-        avg_yellows = list(map(self._avg_robots, yellow_captured.values()))
-        avg_blues = list(map(self._avg_robots, blue_captured.values()))
-        # Current strategy is just to take the most confident ball
-        balls = self._combine_balls_by_proximity(balls_captured)
-
-        return VisionData(sum(ts) / len(ts), avg_yellows, avg_blues, balls)
-
-    def _avg_robots(self, rs: List[RawRobotData]) -> Optional[VisionRobotData]:
-        # All these robots should have the same id
-        if not rs:
-            return None
-        base_id = rs[0].id
-        tx, ty, tc = 0, 0, 0
-
-        sum_orientation_x_component = 0.0
-        sum_orientation_y_component = 0.0
-        for r in rs:
-            assert base_id == r.id
-            tx += r.x
-            ty += r.y
-            sum_orientation_x_component += np.cos(r.orientation)
-            sum_orientation_y_component += np.sin(r.orientation)
-            tc += r.confidence
-
-        avg_orientation_x = sum_orientation_x_component / len(rs)
-        avg_orientation_y = sum_orientation_y_component / len(rs)
-        avg_orientation = np.atan2(avg_orientation_y, avg_orientation_x)
-
-        return VisionRobotData(base_id, tx / len(rs), ty / len(rs), avg_orientation)
-
-    def _combine_balls_by_proximity(self, bs: Dict[int, List[RawBallData]]) -> List[VisionBallData]:
-        combined_balls: List[VisionBallData] = []
-        for ball_list in bs.values():
-            for b in ball_list:
-                if b.confidence > CameraCombiner.BALL_CONFIDENCE_THRESHOLD:
-                    found = False
-                    for i, cb in enumerate(combined_balls):
-                        if CameraCombiner.ball_merge_predicate(b, cb):
-                            found = True
-                            combined_balls[i] = CameraCombiner.ball_merge(cb, b)
-                            break
-
-                    if not found:
-                        # If no ball close enough, must have found a new separate ball
-                        combined_balls.append(b)
-        return combined_balls
-
-    def ball_merge_predicate(b1: RawBallData, b2: RawBallData) -> bool:
-        return abs(b1.x - b2.x) + abs(b1.y - b2.y) < CameraCombiner.BALL_MERGE_THRESHOLD
-
-    def ball_merge(b1: RawBallData, b2: RawBallData) -> RawBallData:
-        nx = (b1.x + b2.x) / 2
-        ny = (b1.y + b2.y) / 2
-        nz = (b1.z + b2.z) / 2
-        nc = max(b1.confidence, b2.confidence)
-        return RawBallData(nx, ny, nz, nc)
->>>>>>> ba91df7c
+from collections import defaultdict, deque
+# import csv
+from dataclasses import replace
+import matplotlib.pyplot as plt
+import numpy as np
+import pyqtgraph as pg # type: ignore
+from pyqtgraph.Qt import QtWidgets # type: ignore
+from typing import Dict, List, Optional, Tuple
+
+from utama_core.entities.data.raw_vision import RawBallData, RawRobotData, RawVisionData
+from utama_core.entities.data.vector import Vector2D, Vector3D
+from utama_core.entities.data.vision import VisionBallData, VisionData, VisionRobotData
+from utama_core.entities.game import Ball, FieldBounds, GameFrame, Robot
+from utama_core.run.refiners.base_refiner import BaseRefiner
+from utama_core.run.refiners.filters import FIR_filter
+
+# For analysis:
+# TS_COL, ID_COL, COLOR_COL = "ts", "id", "color"
+# X_COL, Y_COL, TH_COL      = "x", "y", "orientation"
+# COLS = [TS_COL, ID_COL, COLOR_COL, X_COL, Y_COL, TH_COL]
+
+# OUTPUT_FILE = "noisy-manual-filtered.csv"
+# TARGET_SIZE = 1000
+
+
+class AngleSmoother:
+    def __init__(self, alpha=0.3):
+        self.alpha = alpha  # Smoothing factor for angle
+        self.smoothed_angles = {}  # Stores last smoothed angle for each robot
+
+    def smooth(self, old_angle: float, new_angle: float) -> float:
+        # Compute the shortest angular difference
+        diff = np.atan2(np.sin(new_angle - old_angle), np.cos(new_angle - old_angle))
+        smoothed_angle = old_angle + self.alpha * diff
+
+        return smoothed_angle
+
+
+class PositionRefiner(BaseRefiner):    
+    def __init__(
+        self,
+        my_team_is_yellow: bool,
+        exp_friendly: int,
+        exp_enemy: int,
+        field_bounds: FieldBounds,
+        bounds_buffer: float = 1.0
+        ):
+        # alpha=0 means no change in angle (inf smoothing), alpha=1 means no smoothing
+        self.angle_smoother = AngleSmoother(alpha=1)
+        self.x_min = field_bounds.top_left[0] - bounds_buffer  # expand left
+        self.x_max = field_bounds.bottom_right[0] + bounds_buffer  # expand right
+        self.y_min = field_bounds.bottom_right[1] - bounds_buffer  # expand bottom
+        self.y_max = field_bounds.top_left[1] + bounds_buffer  # expand top
+        self.BOUNDS_BUFFER = bounds_buffer
+        
+        if my_team_is_yellow:
+            yellow_count = exp_friendly
+            blue_count = exp_enemy
+        else:
+            yellow_count = exp_enemy
+            blue_count = exp_friendly
+        
+        # Instantiate a dedicated FIR filter for each robot so buffers can be kept independent.
+        self.fir_filters_yellow = [FIR_filter() for _ in range(yellow_count)]
+        self.fir_filters_blue   = [FIR_filter() for _ in range(blue_count)]
+        
+        # # For analysis
+        # self.data_collected = 0
+        # with open(OUTPUT_FILE, "w", newline="") as f:
+        #     writer = csv.DictWriter(f, COLS)
+        #     writer.writeheader()
+        
+        # For live testing:
+        # buffer_len = 1000
+        # initial_stream = np.zeros(buffer_len)
+        # initial_stream.fill(np.nan)
+        # self._delta_stream = deque(initial_stream, maxlen=buffer_len)
+        # self._last_coord = np.zeros(2)
+        # self._last_coord.fill(np.nan)
+        # self._x_stream = deque(initial_stream, maxlen=buffer_len)
+        # self._y_stream = deque(initial_stream, maxlen=buffer_len)
+        
+        # self._app = QtWidgets.QApplication([])
+        # self._win = pg.GraphicsLayoutWidget()
+        # pg.setConfigOptions(antialias=True)
+        # plot = self._win.addPlot()
+        # plot.setXRange(0, buffer_len)
+        # plot.setYRange(0, 0.1)
+        # plot.setXRange(-4.5, 4.5)
+        # plot.setYRange(-3, 3)
+        # self._win.show()
+        # self._curve = plot.plot(pen='y')
+
+    # Primary function for the Refiner interface
+    def refine(self, game_frame: GameFrame, data: List[RawVisionData]) -> GameFrame:
+        frames = [frame for frame in data if frame is not None]
+
+        # If no information just return the original
+        # TODO: this needs to be replaced by an extrapolation function (otherwise we will be using old data forever)
+        if not frames:
+            return game_frame
+        
+        # class VisionData: ts: float; yellow_robots: List[VisionRobotData]; blue_robots: List[VisionRobotData]; balls: List[VisionBallData]
+        # class VisionRobotData: id: int; x: float; y: float; orientation: float
+        combined_vision_data: VisionData = CameraCombiner().combine_cameras(frames)
+
+        # Manually adds noise; do not use a map, Python maps are lazy. 
+        # for robot in combined_vision_data.yellow_robots:
+        #     robot.add_gaussian_noise()
+                
+        filtered_vision_data: VisionData = VisionData(
+            ts=combined_vision_data.ts,
+            yellow_robots=list(
+                map(FIR_filter.filter_robot,
+                self.fir_filters_yellow,
+                sorted(combined_vision_data.yellow_robots, key=lambda r: r.id))
+                ),
+            blue_robots=list(
+                map(FIR_filter.filter_robot,
+                self.fir_filters_blue,
+                sorted(combined_vision_data.blue_robots, key=lambda r: r.id))
+                ),
+            balls=combined_vision_data.balls
+        )
+        
+        # For analysis:
+        # if self.data_collected < TARGET_SIZE:
+        #     with open(OUTPUT_FILE, "a", newline="") as f:
+        #         writer = csv.DictWriter(f, COLS)
+                
+        #         for y_robot in sorted(filtered_vision_data.yellow_robots, key=lambda r: r.id):
+        #             writer.writerow({
+        #                 TS_COL: filtered_vision_data.ts,
+        #                 ID_COL: y_robot.id,
+        #                 COLOR_COL: "yellow",
+        #                 X_COL: y_robot.x,
+        #                 Y_COL: y_robot.y,
+        #                 TH_COL: y_robot.orientation
+        #             })
+                    
+        #         # for b_robot in combined_vision_data.blue_robots:
+        #         #     writer.writerow({
+        #         #         TS_COL: combined_vision_data.ts,
+        #         #         ID_COL: b_robot.id,
+        #         #         COLOR_COL: "blue",
+        #         #         X_COL: b_robot.x,
+        #         #         Y_COL: b_robot.y,
+        #         #         TH_COL: b_robot.orientation
+        #         #     })
+                    
+        #         self.data_collected += 1
+                
+        # For live testing:
+        # try:
+        #     current_coord = np.array((
+        #         filtered_vision_data.yellow_robots[2].x,
+        #         filtered_vision_data.yellow_robots[2].y
+        #     ))
+        #     if not np.isnan(self._last_coord).any():
+        #         self._delta_stream.append(np.linalg.norm(current_coord - self._last_coord))
+        #     self._last_coord = current_coord
+        # except:
+        #     pass
+        # finally:
+        #     self._curve.setData(self._delta_stream)
+        
+        # try:
+        #     self._x_stream.append(filtered_vision_data.yellow_robots[0].x)
+        #     self._y_stream.append(filtered_vision_data.yellow_robots[0].y)
+        # except:
+        #     pass
+        # finally:
+        #     self._curve.setData(self._x_stream, self._y_stream)
+        
+        # QtWidgets.QApplication.processEvents()
+
+        # for robot in combined_vision_data.yellow_robots:
+        #         if robot.id == 0:
+        #             print(f"robot orientation: {robot.orientation}")
+
+        # Some processing of robot vision data
+        new_yellow_robots, new_blue_robots = self._combine_both_teams_game_vision_positions(
+            game_frame,
+            filtered_vision_data.yellow_robots,
+            filtered_vision_data.blue_robots,
+        )
+
+        # After the balls have been combined, take the most confident
+        new_ball: Ball = PositionRefiner._get_most_confident_ball(filtered_vision_data.balls)
+        if new_ball is None:
+            # If none, take the ball from the last frame of the game
+            new_ball = game_frame.ball
+
+        if game_frame.my_team_is_yellow:
+            new_game_frame = replace(
+                game_frame,
+                ts=filtered_vision_data.ts,
+                friendly_robots=new_yellow_robots,
+                enemy_robots=new_blue_robots,
+                ball=new_ball,
+            )
+        else:
+            new_game_frame = replace(
+                game_frame,
+                ts=filtered_vision_data.ts,
+                friendly_robots=new_blue_robots,
+                enemy_robots=new_yellow_robots,
+                ball=new_ball,
+            )
+            
+        return new_game_frame
+
+    # Static methods
+    @staticmethod
+    def _combine_robot_vision_data(
+        old_robot: Robot, robot_data: VisionRobotData, angle_smoother: AngleSmoother
+    ) -> Robot:
+        assert old_robot.id == robot_data.id
+        new_x, new_y = robot_data.x, robot_data.y
+
+        # Needs fixing the bounds are off oren becoming -3.9rad
+        # # Smoothing
+        # new_orientation = angle_smoother.smooth(
+        #     old_robot.orientation, robot_data.orientation
+        # )
+        return replace(
+            old_robot,
+            id=robot_data.id,
+            p=Vector2D(new_x, new_y),
+            orientation=robot_data.orientation,
+        )
+
+    # Used at start of the game so assume robot does not have the ball
+    # Also assume velocity and acceleration are zero
+    @staticmethod
+    def _robot_from_vision(robot_data: VisionRobotData, is_friendly: bool) -> Robot:
+        return Robot(
+            id=robot_data.id,
+            is_friendly=is_friendly,
+            has_ball=False,
+            p=Vector2D(robot_data.x, robot_data.y),
+            v=Vector2D(0, 0),
+            a=Vector2D(0, 0),
+            orientation=robot_data.orientation,
+        )
+
+    @staticmethod
+    def _ball_from_vision(ball_data: VisionBallData) -> Ball:
+        zv = Vector3D(0, 0, 0)
+        return Ball(Vector3D(ball_data.x, ball_data.y, ball_data.z), zv, zv)
+
+    @staticmethod
+    def _get_most_confident_ball(balls: List[VisionBallData]) -> Ball:
+        balls_by_confidence = sorted(balls, key=lambda ball: ball.confidence, reverse=True)
+        if not balls_by_confidence:
+            return None
+        return PositionRefiner._ball_from_vision(balls_by_confidence[0])
+
+    def _combine_single_team_positions(
+        self,
+        new_game_robots: Dict[int, Robot],
+        vision_robots: List[VisionRobotData],
+        friendly: bool,
+    ) -> Dict[int, Robot]:
+        for robot in vision_robots:
+            new_x, new_y = robot.x, robot.y
+
+            if not (self.x_min <= new_x <= self.x_max and self.y_min <= new_y <= self.y_max):
+                # Out of bounds so ignore this robot
+                continue
+
+            if robot.id not in new_game_robots:
+                # At the start of the game, we haven't seen anything yet, so just create a new robot
+                new_game_robots[robot.id] = PositionRefiner._robot_from_vision(robot, is_friendly=friendly)
+            else:
+                # Update with smoothed data.
+                new_game_robots[robot.id] = PositionRefiner._combine_robot_vision_data(
+                    new_game_robots[robot.id], robot, self.angle_smoother
+                )
+        return new_game_robots
+
+    def _combine_both_teams_game_vision_positions(
+        self,
+        game_frame: GameFrame,
+        yellow_vision_robots: List[VisionRobotData],
+        blue_vision_robots: List[VisionRobotData],
+    ) -> Tuple[Dict[int, Robot], Dict[int, Robot]]:
+        if game_frame.my_team_is_yellow:
+            old_yellow_robots = game_frame.friendly_robots.copy()
+            old_blue_robots = game_frame.enemy_robots.copy()
+        else:
+            old_yellow_robots = game_frame.enemy_robots.copy()
+            old_blue_robots = game_frame.friendly_robots.copy()
+
+        new_yellow_robots = self._combine_single_team_positions(
+            old_yellow_robots,
+            yellow_vision_robots,
+            friendly=game_frame.my_team_is_yellow,
+        )
+        new_blue_robots = self._combine_single_team_positions(
+            old_blue_robots,
+            blue_vision_robots,
+            friendly=not game_frame.my_team_is_yellow,
+        )
+
+        return new_yellow_robots, new_blue_robots
+
+
+class CameraCombiner:
+    BALL_CONFIDENCE_THRESHOLD = 0.1
+    BALL_MERGE_THRESHOLD = 0.05
+
+    def combine_cameras(self, frames: List[RawVisionData]) -> VisionData:
+        # Now we have access to the game we can do more sophisticated things
+        # Such as ignoring outlier cameras etc
+
+        ts = []
+        # maps robot id to list of frames seen for that robot
+        yellow_captured = defaultdict(list)
+        blue_captured = defaultdict(list)
+        balls_captured = defaultdict(list)
+
+        # Each frame is from a different camera
+        for frame_ind, frame in enumerate(frames):
+            for yr in frame.yellow_robots:
+                yellow_captured[yr.id].append(yr)
+
+            for br in frame.blue_robots:
+                blue_captured[br.id].append(br)
+
+            for b in frame.balls:
+                balls_captured[frame_ind].append(b)
+            ts.append(frame.ts)
+
+        avg_yellows = list(map(self._avg_robots, yellow_captured.values()))
+        avg_blues = list(map(self._avg_robots, blue_captured.values()))
+        # Current strategy is just to take the most confident ball
+        balls = self._combine_balls_by_proximity(balls_captured)
+
+        return VisionData(sum(ts) / len(ts), avg_yellows, avg_blues, balls)
+
+    def _avg_robots(self, rs: List[RawRobotData]) -> Optional[VisionRobotData]:
+        # All these robots should have the same id
+        if not rs:
+            return None
+        base_id = rs[0].id
+        tx, ty, tc = 0, 0, 0
+
+        sum_orientation_x_component = 0.0
+        sum_orientation_y_component = 0.0
+        for r in rs:
+            assert base_id == r.id
+            tx += r.x
+            ty += r.y
+            sum_orientation_x_component += np.cos(r.orientation)
+            sum_orientation_y_component += np.sin(r.orientation)
+            tc += r.confidence
+
+        avg_orientation_x = sum_orientation_x_component / len(rs)
+        avg_orientation_y = sum_orientation_y_component / len(rs)
+        avg_orientation = np.atan2(avg_orientation_y, avg_orientation_x)
+
+        return VisionRobotData(base_id, tx / len(rs), ty / len(rs), avg_orientation)
+
+    def _combine_balls_by_proximity(self, bs: Dict[int, List[RawBallData]]) -> List[VisionBallData]:
+        combined_balls: List[VisionBallData] = []
+        for ball_list in bs.values():
+            for b in ball_list:
+                if b.confidence > CameraCombiner.BALL_CONFIDENCE_THRESHOLD:
+                    found = False
+                    for i, cb in enumerate(combined_balls):
+                        if CameraCombiner.ball_merge_predicate(b, cb):
+                            found = True
+                            combined_balls[i] = CameraCombiner.ball_merge(cb, b)
+                            break
+
+                    if not found:
+                        # If no ball close enough, must have found a new separate ball
+                        combined_balls.append(b)
+        return combined_balls
+
+    def ball_merge_predicate(b1: RawBallData, b2: RawBallData) -> bool:
+        return abs(b1.x - b2.x) + abs(b1.y - b2.y) < CameraCombiner.BALL_MERGE_THRESHOLD
+
+    def ball_merge(b1: RawBallData, b2: RawBallData) -> RawBallData:
+        nx = (b1.x + b2.x) / 2
+        ny = (b1.y + b2.y) / 2
+        nz = (b1.z + b2.z) / 2
+        nc = max(b1.confidence, b2.confidence)
+        return RawBallData(nx, ny, nz, nc)