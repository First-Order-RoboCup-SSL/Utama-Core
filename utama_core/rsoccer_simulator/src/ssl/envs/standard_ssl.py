--- conflicted
+++ resolved
@@ -7,18 +7,14 @@
 import numpy as np
 
 from utama_core.config.formations import LEFT_START_ONE, RIGHT_START_ONE
-<<<<<<< HEAD
-from utama_core.config.robot_params.rsim import KICK_SPD
 from utama_core.config.settings import (
     MAX_BALL_SPEED,
     MIN_RELEASE_SPEED,
     RELEASE_GAIN,
     TIMESTEP,
 )
-=======
 from utama_core.config.robot_params import RSIM_PARAMS
 from utama_core.config.settings import TIMESTEP
->>>>>>> 0ae6f547
 from utama_core.entities.data.command import RobotResponse
 from utama_core.entities.data.raw_vision import RawBallData, RawRobotData, RawVisionData
 from utama_core.global_utils.math_utils import deg_to_rad, rad_to_deg
@@ -203,7 +199,7 @@
         robot_info = RobotResponse(robot.id, robot.infrared)
         return robot_pos, robot_info
 
-    def _get_commands(self, actions) -> list[Robot]:
+    def _get_commands(self, actions) -> list[Robot]
         commands = []
 
         # Blue robots
@@ -213,7 +209,7 @@
             v_theta = actions["team_blue"][i][2]
 
             dribbler = actions["team_blue"][i][4] > 0
-            kick_v_x = KICK_SPD if actions["team_blue"][i][3] > 0 else 0.0
+            kick_v_x = RSIM_PARAMS.KICK_SPD  if actions["team_blue"][i][3] > 0 else 0.0
 
             cmd = Robot(
                 yellow=False,  # Blue team
@@ -221,13 +217,8 @@
                 v_x=v_x,
                 v_y=v_y,
                 v_theta=v_theta,
-<<<<<<< HEAD
                 kick_v_x=kick_v_x,
                 dribbler=dribbler,
-=======
-                kick_v_x=RSIM_PARAMS.KICK_SPD if actions["team_blue"][i][3] > 0 else 0.0,
-                dribbler=True if actions["team_blue"][i][4] > 0 else False,
->>>>>>> 0ae6f547
             )
             commands.append(cmd)
 
@@ -238,7 +229,7 @@
             v_theta = actions["team_yellow"][i][2]
 
             dribbler = actions["team_yellow"][i][4] > 0
-            kick_v_x = KICK_SPD if actions["team_yellow"][i][3] > 0 else 0.0
+            kick_v_x = RSIM_PARAMS.KICK_SPD if actions["team_yellow"][i][3] > 0 else 0.0
 
             cmd = Robot(
                 yellow=True,  # Yellow team
@@ -246,13 +237,8 @@
                 v_x=v_x,
                 v_y=v_y,
                 v_theta=v_theta,
-<<<<<<< HEAD
                 kick_v_x=kick_v_x,
                 dribbler=dribbler,
-=======
-                kick_v_x=RSIM_PARAMS.KICK_SPD if actions["team_yellow"][i][3] > 0 else 0.0,
-                dribbler=True if actions["team_yellow"][i][4] > 0 else False,
->>>>>>> 0ae6f547
             )
             commands.append(cmd)
 
