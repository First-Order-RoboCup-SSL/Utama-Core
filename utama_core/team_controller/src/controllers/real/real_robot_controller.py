--- conflicted
+++ resolved
@@ -6,7 +6,6 @@
 from serial import EIGHTBITS, PARITY_EVEN, STOPBITS_TWO, Serial
 
 from utama_core.config.robot_params import REAL_PARAMS
-<<<<<<< HEAD
 
 from utama_core.config.settings import (
     BAUD_RATE,
@@ -20,10 +19,6 @@
     RobotPacketCommand,
     RobotResponse,
 )
-=======
-from utama_core.config.settings import BAUD_RATE, PORT, TIMEOUT
-from utama_core.entities.data.command import RobotCommand, RobotResponse
->>>>>>> ab36977e
 from utama_core.team_controller.src.controllers.common.robot_controller_abstract import (
     AbstractRobotController,
 )
@@ -152,7 +147,6 @@
 
         return packet
 
-<<<<<<< HEAD
     def _convert_uint16_command(self, robot_id, command: RobotCommand) -> RobotPacketCommand:
         """Prepares the float values in the command to be formatted to binary in the buffer.
 
@@ -193,9 +187,6 @@
         return command
 
     def _convert_float_command(self, robot_id, command: RobotCommand) -> RobotCommand:
-=======
-    def _convert_float16_command(self, robot_id, command: RobotCommand) -> RobotCommand:
->>>>>>> ab36977e
         """Prepares the float values in the command to be formatted to binary in the buffer.
 
         Also converts angular velocity to degrees per second.
