from utama_core.replay import ReplayWriterConfig
from utama_core.run import StrategyRunner
from utama_core.strategy.examples import (
    DefenceStrategy,
    GoToBallExampleStrategy,
    RobotPlacementStrategy,
    StartupStrategy,
)


def main():
    runner = StrategyRunner(
        strategy=StartupStrategy(),
        my_team_is_yellow=True,
        my_team_is_right=True,
        mode="grsim",
        exp_friendly=6,
        exp_enemy=3,
<<<<<<< HEAD
        replay_writer_config=ReplayWriterConfig(replay_name="test_replay", overwrite_existing=True),
        control_scheme="pid",
=======
        control_scheme="dwa",
        replay_writer_config=ReplayWriterConfig(replay_name="test_replay", overwrite_existing=True),
        print_real_fps=True,
        profiler_name=None,
>>>>>>> ba91df7c
    )
    runner.my_strategy.render()
    runner.run()


if __name__ == "__main__":
    try:
        main()
    except KeyboardInterrupt:
        pass<|MERGE_RESOLUTION|>--- conflicted
+++ resolved
@@ -16,15 +16,10 @@
         mode="grsim",
         exp_friendly=6,
         exp_enemy=3,
-<<<<<<< HEAD
-        replay_writer_config=ReplayWriterConfig(replay_name="test_replay", overwrite_existing=True),
-        control_scheme="pid",
-=======
         control_scheme="dwa",
         replay_writer_config=ReplayWriterConfig(replay_name="test_replay", overwrite_existing=True),
         print_real_fps=True,
         profiler_name=None,
->>>>>>> ba91df7c
     )
     runner.my_strategy.render()
     runner.run()
