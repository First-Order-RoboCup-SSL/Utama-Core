import threading
import queue
from entities.game import Game
<<<<<<< HEAD
from team_controller.src.controllers.robot_startup_controller import StartUpController
=======
from team_controller.src.data.referee_receiver import RefereeMessageReceiver
>>>>>>> 33c20d90
from team_controller.src.data.vision_receiver import VisionDataReceiver
from team_controller.src.data.message_enum import MessageType



def data_update_listener(receiver: VisionDataReceiver):
    # Start receiving game data; this will run in a separate thread.
    receiver.pull_game_data()


def main():
    game = Game()
<<<<<<< HEAD

    message_queue = queue.SimpleQueue()
    receiver = VisionDataReceiver(message_queue, debug=False)
    decision_maker = StartUpController(game, debug=False)
=======
    # Initialize the VisionDataReceiver
    receiver = VisionDataReceiver(debug=False)
    referee_receiver = RefereeMessageReceiver(debug=True)
>>>>>>> 33c20d90

    # Start the data receiving in a separate thread
    data_thread = threading.Thread(target=data_update_listener, args=(receiver,))
    data_thread.daemon = True  # Allows the thread to close when the main program exits
    data_thread.start()

    referee_thread = threading.Thread(target=referee_receiver.pull_referee_data)
    referee_thread.daemon = True
    referee_thread.start()

    try:
        while True:
            (message_type, message) = message_queue.get() # Infinite timeout for now

            if message_type == MessageType.VISION:
                # message = FrameData(...)
                game.add_new_state(message)
                # access current state data
                # print(
                #     game.current_state.yellow_robots[0].x,
                #     game.current_state.yellow_robots[0].y,
                # )

                # access game records from -x number of frames ago
<<<<<<< HEAD
                print(game.records[-1].ts, game.records[-1].ball[0].x)

            elif message_type == MessageType.REF:
                pass
        
            decision_maker.make_decision()
=======
                # print(game.records[-1].ts, game.records[-1].ball[0].x)
            else:
                print("No data update received within the timeout period.")
>>>>>>> 33c20d90

    except KeyboardInterrupt:
        print("Stopping main program.")

if __name__ == "__main__":
    main()<|MERGE_RESOLUTION|>--- conflicted
+++ resolved
@@ -1,11 +1,8 @@
 import threading
 import queue
 from entities.game import Game
-<<<<<<< HEAD
+
 from team_controller.src.controllers.robot_startup_controller import StartUpController
-=======
-from team_controller.src.data.referee_receiver import RefereeMessageReceiver
->>>>>>> 33c20d90
 from team_controller.src.data.vision_receiver import VisionDataReceiver
 from team_controller.src.data.message_enum import MessageType
 
@@ -18,16 +15,10 @@
 
 def main():
     game = Game()
-<<<<<<< HEAD
 
     message_queue = queue.SimpleQueue()
     receiver = VisionDataReceiver(message_queue, debug=False)
     decision_maker = StartUpController(game, debug=False)
-=======
-    # Initialize the VisionDataReceiver
-    receiver = VisionDataReceiver(debug=False)
-    referee_receiver = RefereeMessageReceiver(debug=True)
->>>>>>> 33c20d90
 
     # Start the data receiving in a separate thread
     data_thread = threading.Thread(target=data_update_listener, args=(receiver,))
@@ -52,18 +43,12 @@
                 # )
 
                 # access game records from -x number of frames ago
-<<<<<<< HEAD
                 print(game.records[-1].ts, game.records[-1].ball[0].x)
 
             elif message_type == MessageType.REF:
                 pass
         
             decision_maker.make_decision()
-=======
-                # print(game.records[-1].ts, game.records[-1].ball[0].x)
-            else:
-                print("No data update received within the timeout period.")
->>>>>>> 33c20d90
 
     except KeyboardInterrupt:
         print("Stopping main program.")
