# profile_main.py
import atexit
import cProfile

from utama_core.replay import ReplayWriterConfig
from utama_core.run import StrategyRunner
<<<<<<< HEAD
from utama_core.strategy.examples.strategies.one_robot_placement_strategy import (
    RobotPlacementStrategy,
)
from utama_core.strategy.examples.strategies.startup_strategy import StartupStrategy
from utama_core.strategy.examples.strategies.test_collision.random_charging_strategy import (
    RandomChargingStrategy,
)
=======
from utama_core.strategy import DefenceStrategy, RobotPlacementStrategy, StartupStrategy
>>>>>>> 38176890

profiler = cProfile.Profile()
profiler.enable()


def dump():
    profiler.disable()
    profiler.dump_stats("sim_run.prof")


atexit.register(dump)


def main():
    runner = StrategyRunner(
<<<<<<< HEAD
        # strategy=RobotPlacementStrategy(robot_id=0),
        strategy=RandomChargingStrategy(),
        opp_strategy=RandomChargingStrategy(),
=======
        strategy=StartupStrategy(),
>>>>>>> 38176890
        my_team_is_yellow=True,
        my_team_is_right=True,
        mode="grsim",
        exp_friendly=6,
        exp_enemy=6,
        replay_writer_config=ReplayWriterConfig(replay_name="test_replay", overwrite_existing=True),
        control_scheme="dwa",
    )
    runner.my_strategy.render()
    runner.run()


if __name__ == "__main__":
    try:
        main()
    except KeyboardInterrupt:
        pass<|MERGE_RESOLUTION|>--- conflicted
+++ resolved
@@ -4,17 +4,7 @@
 
 from utama_core.replay import ReplayWriterConfig
 from utama_core.run import StrategyRunner
-<<<<<<< HEAD
-from utama_core.strategy.examples.strategies.one_robot_placement_strategy import (
-    RobotPlacementStrategy,
-)
-from utama_core.strategy.examples.strategies.startup_strategy import StartupStrategy
-from utama_core.strategy.examples.strategies.test_collision.random_charging_strategy import (
-    RandomChargingStrategy,
-)
-=======
 from utama_core.strategy import DefenceStrategy, RobotPlacementStrategy, StartupStrategy
->>>>>>> 38176890
 
 profiler = cProfile.Profile()
 profiler.enable()
@@ -30,13 +20,7 @@
 
 def main():
     runner = StrategyRunner(
-<<<<<<< HEAD
-        # strategy=RobotPlacementStrategy(robot_id=0),
-        strategy=RandomChargingStrategy(),
-        opp_strategy=RandomChargingStrategy(),
-=======
         strategy=StartupStrategy(),
->>>>>>> 38176890
         my_team_is_yellow=True,
         my_team_is_right=True,
         mode="grsim",
