import threading
import queue
from entities.game import Game
import time

<<<<<<< HEAD
from team_controller.src.controllers.robot_startup_controller import StartUpController
from team_controller.src.controllers.sim_controller import SimulatorController
=======
from team_controller.src.controllers.sim.robot_startup_controller import (
    StartUpController,
)
>>>>>>> 9cc40705
from team_controller.src.data import VisionDataReceiver, RefereeMessageReceiver
from team_controller.src.data.message_enum import MessageType


def data_update_listener(receiver: VisionDataReceiver):
    # Start receiving game data; this will run in a separate thread.
    receiver.pull_game_data()


def main():
    game = Game()
    SimulatorController().teleport_ball(0, 0, 2, 2.5)
    time.sleep(0.2)

    message_queue = queue.SimpleQueue()
    receiver = VisionDataReceiver(message_queue, debug=False)
    decision_maker = StartUpController(game, debug=False)

    # Start the data receiving in a separate thread
    data_thread = threading.Thread(target=data_update_listener, args=(receiver,))
    data_thread.daemon = True  # Allows the thread to close when the main program exits
    data_thread.start()

    # TODO: Not implemented
    # referee_thread = threading.Thread(target=referee_receiver.pull_referee_data)
    # referee_thread.daemon = True
    # referee_thread.start()

    start = time.time()
    frames = 0

    try:
        print("LOCATED BALL")
        predictions = []
        while True:
            (message_type, message) = message_queue.get()  # Infinite timeout for now
            
            if message_type == MessageType.VISION:
                frames += 1

                if frames % 10 == 0:
                    # print((message_queue.qsize() + frames) / (time.time() - start))
                    predictions.append(game.predict_ball_pos_after(0.5))
                    print("POS", game.get_ball_pos(), time.time())
                    if (len(predictions)) >= 4:
                      print("PRED_NOW", predictions[-4])

                    # print(message_queue.qsize())
                # message = FrameData(...)
                game.add_new_state(message)
                # access current state data
                # print(
                #     game.current_state.yellow_robots[0].x,
                #     game.current_state.yellow_robots[0].y,
                # )

                # access game records from -x number of frames ago
                # print(game.records[-1].ts, game.records[-1].ball[0].x)

            elif message_type == MessageType.REF:
                pass

            decision_maker.make_decision()

    except KeyboardInterrupt:
        print("Stopping main program.")


if __name__ == "__main__":
    main()<|MERGE_RESOLUTION|>--- conflicted
+++ resolved
@@ -3,14 +3,10 @@
 from entities.game import Game
 import time
 
-<<<<<<< HEAD
-from team_controller.src.controllers.robot_startup_controller import StartUpController
-from team_controller.src.controllers.sim_controller import SimulatorController
-=======
+from team_controller.src.controllers.sim.grsim_controller import GRSimController
 from team_controller.src.controllers.sim.robot_startup_controller import (
     StartUpController,
 )
->>>>>>> 9cc40705
 from team_controller.src.data import VisionDataReceiver, RefereeMessageReceiver
 from team_controller.src.data.message_enum import MessageType
 
@@ -22,7 +18,7 @@
 
 def main():
     game = Game()
-    SimulatorController().teleport_ball(0, 0, 2, 2.5)
+    GRSimController().teleport_ball(0, 0, 2, 2.5)
     time.sleep(0.2)
 
     message_queue = queue.SimpleQueue()
