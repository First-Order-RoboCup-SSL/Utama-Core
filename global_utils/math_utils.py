--- conflicted
+++ resolved
@@ -57,10 +57,7 @@
     degrees = np.rad2deg(radians)
     return degrees % 360
 
-<<<<<<< HEAD
 
-=======
->>>>>>> 38213d14
 def distance(point1: Tuple[float, float], point2: Tuple[float, float]) -> float:
     """
     Calculate the Euclidean distance between two 2D points.
@@ -72,8 +69,32 @@
     Returns:
         float: The Euclidean distance between the two points.
     """
-<<<<<<< HEAD
     return np.sqrt((point1[0] - point2[0]) ** 2 + (point1[1] - point2[1]) ** 2)
-=======
-    return np.sqrt((point1[0] - point2[0])**2 + (point1[1] - point2[1])**2)
->>>>>>> 38213d14
+
+
+def distance(point1: Tuple[float, float], point2: Tuple[float, float]) -> float:
+    """
+    Calculate the Euclidean distance between two 2D points.
+
+    Parameters:
+        point1 (Tuple[float, float]): Coordinates of the first point (x1, y1).
+        point2 (Tuple[float, float]): Coordinates of the second point (x2, y2).
+
+    Returns:
+        float: The Euclidean distance between the two points.
+    """
+    return np.sqrt((point1[0] - point2[0]) ** 2 + (point1[1] - point2[1]) ** 2)
+
+
+def distance(point1: Tuple[float, float], point2: Tuple[float, float]) -> float:
+    """
+    Calculate the Euclidean distance between two 2D points.
+
+    Parameters:
+        point1 (Tuple[float, float]): Coordinates of the first point (x1, y1).
+        point2 (Tuple[float, float]): Coordinates of the second point (x2, y2).
+
+    Returns:
+        float: The Euclidean distance between the two points.
+    """
+    return np.sqrt((point1[0] - point2[0]) ** 2 + (point1[1] - point2[1]) ** 2)