from calendar import c
from motion_planning.src.pid.pid import get_real_pids
from robot_control.src.skills import (
    go_to_point,
    go_to_ball,
    turn_on_spot,
    empty_command,
)
from team_controller.src.controllers import RealRobotController
from entities.game import Game
from entities.data.command import RobotCommand
import time
import queue
import logging
import threading
from team_controller.src.data.message_enum import MessageType
from team_controller.src.data.vision_receiver import VisionDataReceiver
import numpy as np


def data_update_listener(receiver: VisionDataReceiver):
    # Start receiving game data; this will run in a separate thread.
    receiver.pull_game_data()


def rotate_on_ball_with_vision(game: Game, robot_controller: RealRobotController):
    pid_oren, pid_trans = get_real_pids(6)
    message_queue = queue.SimpleQueue()
    receiver = VisionDataReceiver(message_queue, n_cameras=1)
    data_thread = threading.Thread(target=data_update_listener, args=(receiver,))
    data_thread.daemon = True  # Allows the thread to close when the main program exits
    data_thread.start()

    initial_ball_pos = None
    go_back = 10000
    done = False
    vision_recieved = False
    oren_done = False
    while True:
        (message_type, message) = message_queue.get()  # Infinite timeout for now

        if message_type == MessageType.VISION:
            game.add_new_state(message)
            vision_recieved = True
        elif message_type == MessageType.REF:
            pass

        data = game.get_robot_pos(True, 1)
        if vision_recieved:
            if not initial_ball_pos:
                initial_ball_pos = game.ball

            my_pos = game.get_robot_pos(True, 1)
            if my_pos is not None:
                distance = np.hypot(
                    my_pos.x - initial_ball_pos.x, my_pos.y - initial_ball_pos.y
                )

                SLOW_FRAMES = 45
                print("DIST", distance)
                if abs(distance) < 0.2 and not done:
                    print("SWITCHING TO TURN")
                    go_back = 2 * SLOW_FRAMES
                    done = True
                elif go_back <= SLOW_FRAMES:
                    print("TURNING NOW")
                    cmd = turn_on_spot(
                        pid_oren, pid_trans, data, 1, np.pi / 2, True, True
                    )
                    print(cmd)
                elif go_back <= 2 * SLOW_FRAMES:
                    print("SLOWING")
                    cmd = RobotCommand(
                        (go_back - SLOW_FRAMES) / (SLOW_FRAMES),
                        0,
                        0,
                        False,
                        False,
                        True,
                    )
                    go_back -= 1
                else:
                    cmd = go_to_ball(pid_oren, pid_trans, data, 1, game.ball)

                if oren_done:
                    cmd = RobotCommand(0.5, 0, 0, False, False, True)

                robot_controller.add_robot_commands(cmd, 0)
                robot_controller.send_robot_commands()

        vision_recieved = False


def get_ball_test_with_vision(game: Game, robot_controller: RealRobotController):
    pid_oren, pid_trans = get_real_pids(6)
    message_queue = queue.SimpleQueue()
    receiver = VisionDataReceiver(message_queue, n_cameras=1)
    data_thread = threading.Thread(target=data_update_listener, args=(receiver,))
    data_thread.daemon = True  # Allows the thread to close when the main program exits
    data_thread.start()

    initial_ball_pos = None
    go_back = 10000
    done = False
    vision_recieved = False
    oren_done = False
    while True:
        (message_type, message) = message_queue.get()  # Infinite timeout for now

        if message_type == MessageType.VISION:
            game.add_new_state(message)
            vision_recieved = True
        elif message_type == MessageType.REF:
            pass

        data = game.get_robot_pos(True, 1)
        if vision_recieved:
            if not initial_ball_pos:
                initial_ball_pos = game.ball

            my_pos = game.get_robot_pos(True, 1)
            if my_pos is not None:
                distance = np.hypot(
                    my_pos.x - initial_ball_pos.x, my_pos.y - initial_ball_pos.y
                )

                SLOW_FRAMES = 200
                print("DIST", distance)
                if abs(distance) < 0.2 and not done:
                    print("SWITCHING TO BACK")
                    go_back = 2 * SLOW_FRAMES
                    done = True

                if go_back == 0:
                    cmd = RobotCommand(-0.5, 0, 0, False, False, True)
                    print(cmd)
                    print("GOING BACK NOW")
                    oren_done = True
                elif go_back <= SLOW_FRAMES:
                    print("SLOWING BACK")
                    cmd = RobotCommand(
                        -(SLOW_FRAMES - go_back) / (SLOW_FRAMES),
                        0,
                        0,
                        False,
                        False,
                        True,
                    )
                    print(cmd)
                    go_back -= 1
                elif go_back <= 2 * SLOW_FRAMES:
                    print("SLOWING")
                    cmd = RobotCommand(
                        (go_back - SLOW_FRAMES) / (SLOW_FRAMES),
                        0,
                        0,
                        False,
                        False,
                        True,
                    )
                    go_back -= 1
                else:
                    cmd = go_to_ball(pid_oren, pid_trans, data, 1, game.ball)

                if oren_done:
                    cmd = RobotCommand(0.5, 0, 0, False, False, True)

                # cmd = go_to_point(pid_oren, pid_trans, data, 1, (-2, -0.5), 0, False)

                robot_controller.add_robot_commands(cmd, 1)
                robot_controller.send_robot_commands()

        vision_recieved = False


def test_command(
    robot_controller: RealRobotController,
    robot_id: int,
    ramp_iters: int,
    ramp_only: bool = False,
    dribble: bool = False,
):
    iter = 0
    start_time = time.time()
    while True:
        if ramp_only and iter > ramp_iters:
            break
        iter += 1
        cmd = RobotCommand(
            local_forward_vel=0,
            local_left_vel=0,
            angular_vel=0,
            # angular_vel=min(1, iter / ramp_iters) * target_val,
            kick=0,
            chip=0,
            dribble=dribble,
        )

<<<<<<< HEAD
        robot_controller.add_robot_commands(cmd, robot_id)
=======
        robot_controller.add_robot_commands(cmd, 1)
>>>>>>> 4d256771
        # binary_representation = [f"{byte:08b}" for byte in robot_controller.out_packet]
        # print(
        #     f"command sent!\n",
        # )
        # print(binary_representation)
        robot_controller.send_robot_commands()
        print(robot_controller.robot_has_ball(robot_id))
        start_time = time.time()
        time.sleep(0.017)


def test_kicker(robot_controller: RealRobotController, robot_id: int, dribbler_on=True):
    cmd0 = RobotCommand(
        local_forward_vel=0,
        local_left_vel=0,
        angular_vel=0,
        kick=1,
        chip=0,
        dribble=0,
    )
    # for _ in range(15):
    #     robot_controller.add_robot_commands(
    #         empty_command(dribbler_on=dribbler_on), robot_id
    #     )
    #     robot_controller.send_robot_commands()
    #     time.sleep(0.05)
    robot_controller.add_robot_commands(cmd0, robot_id)
    robot_controller.send_robot_commands()
    time.sleep(0.05)
    robot_controller.add_robot_commands(empty_command(), robot_id)
    robot_controller.send_robot_commands()
    time.sleep(0.05)


def main():
    robot_id = 1
    stop_buffer_off = [0, 0, 0, 0, 0, 0, 0, 0]

    game = Game()
    robot_controller = RealRobotController(
        is_team_yellow=True, game_obj=game, n_robots=2
    )
    try:
<<<<<<< HEAD
        # test_command(robot_controller, robot_id, 100, False, False)
        # get_ball_test_with_vision(game, robot_controller)
        test_kicker(robot_controller, robot_id, dribbler_on=False)
    except KeyboardInterrupt:
=======
        # get_ball_test_with_vision(game, robot_controller)
        # # test_command(robot_controller, 1, 100, False, True)
        # get_ball_test_with_vision(game, robot_controller)
        test_kicker(robot_controller, 1, dribbler_on=True)
    finally:
>>>>>>> 4d256771
        # try to stop the robot 15 times
        print("Stopping robot.")

        for _ in range(15):
            robot_controller.send_robot_commands()
        robot_controller.serial.close()

    # binary_representation = [f"{byte:08b}" for byte in robot_controller.out_packet]
    # print(binary_representation)
    # robot_controller.send_robot_commands()


if __name__ == "__main__":
    main()<|MERGE_RESOLUTION|>--- conflicted
+++ resolved
@@ -196,11 +196,7 @@
             dribble=dribble,
         )
 
-<<<<<<< HEAD
         robot_controller.add_robot_commands(cmd, robot_id)
-=======
-        robot_controller.add_robot_commands(cmd, 1)
->>>>>>> 4d256771
         # binary_representation = [f"{byte:08b}" for byte in robot_controller.out_packet]
         # print(
         #     f"command sent!\n",
@@ -244,18 +240,10 @@
         is_team_yellow=True, game_obj=game, n_robots=2
     )
     try:
-<<<<<<< HEAD
         # test_command(robot_controller, robot_id, 100, False, False)
-        # get_ball_test_with_vision(game, robot_controller)
-        test_kicker(robot_controller, robot_id, dribbler_on=False)
-    except KeyboardInterrupt:
-=======
-        # get_ball_test_with_vision(game, robot_controller)
-        # # test_command(robot_controller, 1, 100, False, True)
         # get_ball_test_with_vision(game, robot_controller)
         test_kicker(robot_controller, 1, dribbler_on=True)
     finally:
->>>>>>> 4d256771
         # try to stop the robot 15 times
         print("Stopping robot.")
 
