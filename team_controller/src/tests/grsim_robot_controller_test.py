--- conflicted
+++ resolved
@@ -201,88 +201,6 @@
                 return False
 
     def approach_ball(self):
-<<<<<<< HEAD
-        first_action = True
-        start_time = time.time()
-
-        robots, enemy_robots, balls = self._get_positions()
-
-        if robots and balls:
-            shadows = ray_casting(
-                balls[0], enemy_robots, self.goal_x, self.goal_y1, self.goal_y2
-            )
-            best_shot = find_best_shot(shadows, self.goal_y1, self.goal_y2)
-
-            # Changed to atan2 to get the correct angle
-            shot_orientation = np.atan2(
-                (best_shot - balls[0].y), (self.goal_x - balls[0].x)
-            )
-
-            robot_data = (
-                robots[self.shooter_id] if self.shooter_id < len(robots) else None
-            )
-
-            # Lost of changed here, added a lot of print statements to debug
-            if balls[0] != None and robot_data != None:
-                target_oren = np.atan2(
-                    balls[0].y - robot_data.y, balls[0].x - robot_data.x
-                )
-                if robot_data is not None:
-                    if (
-                        first_action
-                        or abs(
-                            np.round(target_oren, 1)
-                            - np.round(robot_data.orientation, 1)
-                        )
-                        >= 0.3
-                    ):
-                        # print("first action")
-                        target_coords = (None, None, None)
-                        face_ball = True
-                        self.robot_command = self._calculate_robot_velocities(
-                            self.shooter_id,
-                            target_coords,
-                            robots,
-                            balls,
-                            face_ball=face_ball,
-                        )
-                        first_action = False
-                    elif self.robot_controller.robot_has_ball(self.shooter_id):
-                        print("robot has ball")
-                        current_oren = robots[self.shooter_id].orientation
-                        face_ball = False
-                        target_coords = (None, None, shot_orientation)
-
-                        self.robot_command = self._calculate_robot_velocities(
-                            self.shooter_id,
-                            target_coords,
-                            robots,
-                            balls,
-                            face_ball=face_ball,
-                        )
-                        first_action = self.kick_ball(
-                            current_oren, shot_orientation
-                        )
-                    else:
-                        print("approaching ball")
-                        face_ball = True
-                        target_coords = (balls[0].x, balls[0].y, None)
-                        self.robot_command = self._calculate_robot_velocities(
-                            self.shooter_id,
-                            target_coords,
-                            robots,
-                            balls,
-                            face_ball=face_ball,
-                        )
-
-                # print(self.robot_command, "\n")
-                self.robot_controller.add_robot_commands(
-                    self.robot_command, robot_id=self.shooter_id
-                )
-                # print(self.robot_controller.out_packet)
-                self.robot_controller.send_robot_commands()
-
-=======
         robots, enemy_robots, balls = self._get_positions()
 
         if robots and balls:
@@ -360,9 +278,6 @@
                 # print(self.robot_controller.out_packet)
                 self.robot_controller.send_robot_commands()
 
-        # time_to_sleep = max(0, 0.0167 - (time.time() - start_time))
-        # time.sleep(time_to_sleep)
->>>>>>> 301ba247
 
     def _get_positions(self) -> tuple:
         # Fetch the latest positions of robots and balls with thread locking.
@@ -478,20 +393,12 @@
     try:
         while True:
             (message_type, message) = message_queue.get()
-<<<<<<< HEAD
-            t_2 = time.time()
-=======
->>>>>>> 301ba247
             if message_type == MessageType.VISION:
                 game.add_new_state(message)
             elif message_type == MessageType.REF:
                 pass
 
             decision_maker.approach_ball()
-<<<<<<< HEAD
-            # print(f"Time taken for one loop: {time.time() - t_s:.3f}\n")
-=======
->>>>>>> 301ba247
     except KeyboardInterrupt:
         print("Exiting...")
 
