import os
import sys
import time
import numpy as np
from typing import Tuple, List, Union, Dict, Optional

# Add the project root directory to sys.path
project_root = os.path.abspath(os.path.join(os.path.dirname(__file__), "../../../"))
print(project_root)
sys.path.insert(0, project_root)

from team_controller.src.controllers import RSimRobotController
from entities.data.command import RobotCommand
from entities.game import Game

from rsoccer_simulator.src.ssl.envs.standard_ssl import SSLStandardEnv

from entities.game import Field
from entities.data.command import RobotCommand
from entities.data.vision import BallData, RobotData
from global_utils.math_utils import rotate_vector
from motion_planning.src.pid.pid import PID
from team_controller.src.controllers import RSimRobotController

# Constants
ROBOT_RADIUS = 0.18


def ball_to_robot_dist(
    ball_x: float, ball_y: float, robot_x: float, robot_y: float
) -> float:
    return np.sqrt((ball_y - robot_y) ** 2 + (ball_x - robot_x) ** 2)


def angle_to_robot(
    ball_x: float, ball_y: float, robot_x: float, robot_y: float
) -> float:
    return np.arctan((robot_y - ball_y) / (robot_x - ball_x))


# Calculates the intersection of 2 rays with the goal
def shadow(
    start_x: float, start_y: float, angle1: float, angle2: float, goal_x: float
) -> Tuple[float, float]:
    slope1: float = np.tan(angle1)
    slope2: float = np.tan(angle2)
    shadow_start: float = start_y + slope1 * (goal_x - start_x)
    shadow_end: float = start_y + slope2 * (goal_x - start_x)
    return tuple(sorted((shadow_start, shadow_end)))


# Filters the shadows to only keep the ones relevant to the shot and merges overlapping shadows
def filter_and_merge_shadows(
    shadows: List[Tuple[float, float]], goal_y1: float, goal_y2: float
) -> List[Tuple[float, float]]:
    valid_shadows: List[Tuple[float, float]] = []

    for start, end in shadows:
        if start > goal_y1 and start < goal_y2:
            if end > goal_y2:
                end = goal_y2
            valid_shadows.append((start, end))
        elif end > goal_y1 and end < goal_y2:
            if start < goal_y1:
                start = goal_y1
            valid_shadows.append((start, end))

    valid_shadows.sort()

    merged_shadows: List[Tuple[float, float]] = []
    for start, end in valid_shadows:
        if not merged_shadows or merged_shadows[-1][1] < start:
            merged_shadows.append((start, end))
        else:
            merged_shadows[-1] = (
                merged_shadows[-1][0],
                max(merged_shadows[-1][1], end),
            )

    return merged_shadows


# Casts a ray along the 2 tangents to each enemy robot, and calls filter_and_merge_shadows
def ray_casting(
    ball: Tuple[float, float],
    enemy_robots: List[Tuple[float, float]],
    goal_x: float,
    goal_y1: float,
    goal_y2: float,
) -> List[Tuple[float, float]]:
    shadows: List[Tuple[float, float]] = []
    for enemy in enemy_robots:
        if enemy != None:
            if enemy.x > ball.x:
                dist: float = ball_to_robot_dist(ball.x, ball.y, enemy.x, enemy.y)
                angle_to_robot_: float = angle_to_robot(
                    ball.x, ball.y, enemy.x, enemy.y
                )
                alpha: float = np.arcsin(ROBOT_RADIUS / dist)
                shadows.append(
                    shadow(
                        ball.x,
                        ball.y,
                        angle_to_robot_ + alpha,
                        angle_to_robot_ - alpha,
                        goal_x,
                    )
                )
                shadows = filter_and_merge_shadows(shadows, goal_y1, goal_y2)
    return shadows


# Finds the biggest area of the goal that doesn't have a shadow (the biggest gap) and finds its midpoint for best shot
# TODO: could add heuristics to prefer shots closer to the goalpost
def find_best_shot(
    shadows: List[Tuple[float, float]], goal_y1: float, goal_y2: float
) -> float:
    if not shadows:
        return (goal_y2 + goal_y1) / 2

    open_spaces: List[Tuple[float, float]] = []

    if shadows[0][0] > goal_y1:
        open_spaces.append((goal_y1, shadows[0][0]))

    for i in range(1, len(shadows)):
        if shadows[i][0] > shadows[i - 1][1]:
            open_spaces.append((shadows[i - 1][1], shadows[i][0]))

    if shadows[-1][1] < goal_y2:
        open_spaces.append((shadows[-1][1], goal_y2))

    largest_gap: Tuple[float, float] = max(open_spaces, key=lambda x: x[1] - x[0])
    best_shot: float = (largest_gap[0] + largest_gap[1]) / 2
        
    return best_shot


class ShootingController:
    def __init__(
        self,
        shooter_id,
        goal_x,
        goal_y1,
        goal_y2,
        game_obj: Game,
        robot_controller: RSimRobotController,
        debug=False,
    ):
        self.game_obj = game_obj
        self.robot_controller = robot_controller

        self.first_action = False

        self.robot_command = RobotCommand(
            local_forward_vel=0,
            local_left_vel=0,
            angular_vel=0,
            kick_spd=0,
            kick_angle=0,
            dribbler_spd=0,
        )

        self.goal_x = goal_x
        self.goal_y1 = goal_y1
        self.goal_y2 = goal_y2

        # TODO: Tune PID parameters further when going from sim to real(it works for Grsim)
        # potentially have a set tunig parameters for each robot
        self.pid_oren = PID(0.0167, 8, -8, 4.5, 0, 0.045, num_robots=6)
        self.pid_trans = PID(0.0167, 1.5, -1.5, 4.5, 0, 0.035, num_robots=6)

        self.debug = debug
        self.shooter_id = shooter_id

    # Added this function
    def kick_ball(self, current_oren: float = None, target_oren: float = None):
        if np.round(target_oren, 1) and np.round(current_oren, 1):
            # print(f"{np.round(target_oren, 2) - np.round(current_oren, 2)}")
            if abs(np.round(target_oren, 2) - np.round(current_oren, 2)) <= 0.02:
                self.robot_command = self.robot_command._replace(
                    kick_spd=3, kick_angle=0, dribbler_spd=0
                )
                print("Kicking ball\n")
                return True
            else:
                self.robot_command = self.robot_command._replace(
                    kick_spd=0, kick_angle=0, dribbler_spd=1
                )
                print("Dribbling ball\n")
                return False

    # makes all the descisions for the robot
    def approach_ball(self):
        robots, enemy_robots, balls = self._get_positions()

        if robots and balls:
            shadows = ray_casting(
                balls[0], enemy_robots, self.goal_x, self.goal_y1, self.goal_y2
            )
            best_shot = find_best_shot(shadows, self.goal_y1, self.goal_y2)
            # Changed to atan2 to get the correct angle
            shot_orientation = np.atan2(
                (best_shot - balls[0].y), (self.goal_x - balls[0].x)
            )

            robot_data = (
                robots[self.shooter_id] if self.shooter_id < len(robots) else None
            )

            # Lost of changed here, added a lot of print statements to debug
            if balls[0] != None and robot_data != None:
                target_oren = np.atan2(
                    balls[0].y - robot_data.y, balls[0].x - robot_data.x
                )
                if robot_data is not None:
<<<<<<< HEAD
                    if self.first_action or (
                        abs(
                            np.round(target_oren, 1)
                            - np.round(robot_data.orientation, 1)
                        )
                        >= 0.3
                        and self.robot_controller.robot_has_ball(self.shooter_id)
=======
                    if (
                        self.first_action
                        or (abs(
                            np.round(target_oren, 1)
                            - np.round(robot_data.orientation, 1)
                        )
                        >= 0.3 and self.robot_controller.robot_has_ball(self.shooter_id))
>>>>>>> b2630292
                    ):
                        print("first action")
                        target_coords = (None, None, None)
                        face_ball = True
                        self.robot_command = self._calculate_robot_velocities(
                            self.shooter_id,
                            target_coords,
                            robots,
                            balls,
                            face_ball=face_ball,
                        )
                        self.first_action = False
                    elif self.robot_controller.robot_has_ball(self.shooter_id):
                        print("robot has ball")
                        current_oren = robots[self.shooter_id].orientation
                        face_ball = False
                        target_coords = (None, None, shot_orientation)

                        self.robot_command = self._calculate_robot_velocities(
                            self.shooter_id,
                            target_coords,
                            robots,
                            balls,
                            face_ball=face_ball,
                        )
                        self.first_action = self.kick_ball(
                            current_oren, shot_orientation
                        )
                    else:
                        print("approaching ball")
                        face_ball = True
                        target_coords = (balls[0].x, balls[0].y, None)
                        self.robot_command = self._calculate_robot_velocities(
                            self.shooter_id,
                            target_coords,
                            robots,
                            balls,
                            face_ball=face_ball,
                        )

                # print(self.robot_command, "\n")
                self.robot_controller.add_robot_commands(
                    self.robot_command, robot_id=self.shooter_id
                )
                # print(self.robot_controller.out_packet)
                self.robot_controller.send_robot_commands()

    def _get_positions(self) -> tuple:
        # Fetch the latest positions of robots and balls with thread locking.
        robots = self.game_obj.get_robots_pos(is_yellow=True)
        enemy_robots = self.game_obj.get_robots_pos(is_yellow=False)
        balls = self.game_obj.get_ball_pos()
        return robots, enemy_robots, balls

    def _calculate_robot_velocities(
        self,
        robot_id: int,
        target_coords: Union[Tuple[float, float], Tuple[float, float, float]],
        robots: List[RobotData],
        balls: List[BallData],
        face_ball=False,
    ) -> RobotCommand:
        """
        Calculates the linear and angular velocities required for a robot to move towards a specified target position
        and orientation.

        Args:
            robot_id (int): Unique identifier for the robot.
            target_coords (Tuple[float, float] | Tuple[float, float, float]): Target coordinates the robot should move towards.
                Can be a (x, y) or (x, y, orientation) tuple. If `face_ball` is True, the robot will face the ball instead of
                using the orientation value in target_coords.
            robots (Dict[int, Optional[Tuple[float, float, float]]]): All the Current coordinates of the robots sepateated
                by thier robot_id which containts a tuple (x, y, orientation).
            balls (Dict[int, Tuple[float, float, float]]): All the Coordinates of the detected balls (int) , typically (x, y, z/height in 3D space).            face_ball (bool, optional): If True, the robot will orient itself to face the ball's position. Defaults to False.

        Returns:
            Dict[str, float]: A dictionary containing the following velocity components:
                - "id" (int): Robot identifier.
                - "xvel" (float): X-axis velocity to move towards the target.
                - "yvel" (float): Y-axis velocity to move towards the target.
                - "wvel" (float): Angular velocity to adjust the robot's orientation.

        The method uses PID controllers to calculate velocities for linear and angular movement. If `face_ball` is set,
        the robot will calculate the angular velocity to face the ball. The resulting x and y velocities are rotated to align
        with the robot's current orientation.
        """

        # Get current positions
        if balls[0] and robots[robot_id]:
            ball_x, ball_y, ball_z = balls[0]
            current_x, current_y, current_oren = robots[robot_id]

        target_x, target_y = target_coords[:2]

        if face_ball:
            target_oren = np.atan2(ball_y - current_y, ball_x - current_x)
        elif not face_ball and len(target_coords) == 3:
            target_oren = target_coords[2]

        # print(f"\nRobot {robot_id} current position: ({current_x:.3f}, {current_y:.3f}, {current_oren:.3f})")
        # print(f"Robot {robot_id} target position: ({target_x:.3f}, {target_y:.3f}, {target_oren:.3f})")

        if target_oren != None:
            angular_vel = self.pid_oren.calculate(
                target_oren, current_oren, robot_id, oren=True
            )
        else:
            angular_vel = 0

        if target_x != None and target_y != None:
            left_vel = self.pid_trans.calculate(
                target_y, current_y, robot_id, normalize_range=3
            )
            forward_vel = self.pid_trans.calculate(
                target_x, current_x, robot_id, normalize_range=4.5
            )

            forward_vel, left_vel = rotate_vector(forward_vel, left_vel, current_oren)
        else:
            forward_vel = 0
            left_vel = 0
        # print(f"Output: {forward_vel}, {left_vel}, {angular_vel}")
        return RobotCommand(
            local_forward_vel=forward_vel,
            local_left_vel=left_vel,
            angular_vel=angular_vel,
            kick_spd=0,
            kick_angle=0,
            dribbler_spd=0,
        )


field = Field()

shooter_id = 3
goal_x = -field.half_length
goal_y1 = -field.half_goal_width
goal_y2 = field.half_goal_width

if __name__ == "__main__":
    game = Game()

    # making environment
    env = SSLStandardEnv(n_robots_blue=3)
    env.reset()
    env.teleport_robot(False, 0, x=1, y=1)
    env.teleport_ball(0, 0)
    # Note we don't need a vision receiver for rsim
    sim_robot_controller = RSimRobotController(
        is_team_yellow=True, env=env, game_obj=game, debug=False
    )
    decision_maker = ShootingController(
        shooter_id,
        goal_x,
        goal_y1,
        goal_y2,
        game,
        sim_robot_controller,
        debug=True,
    )

    try:
        while True:
            decision_maker.approach_ball()
    except KeyboardInterrupt:
        print("Exiting...")<|MERGE_RESOLUTION|>--- conflicted
+++ resolved
@@ -132,7 +132,7 @@
 
     largest_gap: Tuple[float, float] = max(open_spaces, key=lambda x: x[1] - x[0])
     best_shot: float = (largest_gap[0] + largest_gap[1]) / 2
-        
+
     return best_shot
 
 
@@ -214,7 +214,6 @@
                     balls[0].y - robot_data.y, balls[0].x - robot_data.x
                 )
                 if robot_data is not None:
-<<<<<<< HEAD
                     if self.first_action or (
                         abs(
                             np.round(target_oren, 1)
@@ -222,15 +221,6 @@
                         )
                         >= 0.3
                         and self.robot_controller.robot_has_ball(self.shooter_id)
-=======
-                    if (
-                        self.first_action
-                        or (abs(
-                            np.round(target_oren, 1)
-                            - np.round(robot_data.orientation, 1)
-                        )
-                        >= 0.3 and self.robot_controller.robot_has_ball(self.shooter_id))
->>>>>>> b2630292
                     ):
                         print("first action")
                         target_coords = (None, None, None)
