--- conflicted
+++ resolved
@@ -14,28 +14,19 @@
     PID_PARAMS,
     YELLOW_START,
 )
-
-<<<<<<< HEAD
 from team_controller.src.generated_code.ssl_simulation_robot_control_pb2 import (
     RobotControl,
 )
-=======
+
 # TODO: To be moved to a High-level Descision making repo
->>>>>>> 33c20d90
-
 class StartUpController:
     def __init__(
         self,
         game: Game,
         debug=False,
     ):
-<<<<<<< HEAD
         self.game = game
         self.sim_robot_controller = SimRobotController(debug=debug)
-=======
-        self.vision_receiver = vision_receiver
-        self.sim_robot_controller = SimRobotController(is_team_yellow=True, debug=debug)
->>>>>>> 33c20d90
 
         # TODO: Tune PID parameters further when going from sim to real(it works for Grsim)
         # potentially have a set tunig parameters for each robot
@@ -44,7 +35,6 @@
 
         self.debug = debug
 
-<<<<<<< HEAD
     def make_decision(self):
         robots = self.game.get_robots_pos(is_yellow=True)
         balls = self.game.get_ball_pos()
@@ -64,36 +54,6 @@
                 print(out_packet)
             self.sim_robot_controller.send_robot_commands(team_is_yellow=True)
             self.sim_robot_controller.robot_has_ball(robot_id=3, team_is_yellow=True)
-=======
-    def startup(self):
-        while True:
-            start_time = time.time()
-
-            robots, balls = self._get_positions()
-
-            if robots and balls:
-                for robot_id, robot_data in enumerate(robots):
-                    if robot_data is None:
-                        continue
-                    target_coords = YELLOW_START[robot_id]
-                    command = self._calculate_robot_velocities(
-                        robot_id, target_coords, robots, balls, face_ball=True
-                    )
-                    self.sim_robot_controller.add_robot_commands(command, robot_id)
-                    
-                self.sim_robot_controller.send_robot_commands()
-                self.sim_robot_controller.robot_has_ball(robot_id=3)
-
-            time_to_sleep = max(0, 0.0167 - (time.time() - start_time))
-            time.sleep(time_to_sleep)
-
-    def _get_positions(self) -> tuple:
-        # Fetch the latest positions of robots and balls with thread locking.
-        with self.lock:
-            robots = self.vision_receiver.get_robots_pos(is_yellow=True)
-            balls = self.vision_receiver.get_ball_pos()
-        return robots, balls
->>>>>>> 33c20d90
 
 def _calculate_robot_velocities(
         self,
