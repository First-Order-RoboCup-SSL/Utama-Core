--- conflicted
+++ resolved
@@ -12,10 +12,6 @@
 
 
 class RefereeMessageReceiver:
-<<<<<<< HEAD
-    def __init__(self, ip=MULTICAST_GROUP_REFEREE, port=REFEREE_PORT): # TODO: add message queue
-        self.net = network_manager.NetworkManager(address=(ip, port), bind_socket=True)
-=======
     """
     A class responsible for receiving and managing referee messages in a multi-robot game environment.
     The class interfaces with a network manager to receive packets, which contain game state information,
@@ -26,9 +22,7 @@
         port (int): The port for receiving referee data. Defaults to REFEREE_PORT.
         debug (bool): Whether to print debug information. Defaults to False.
     """
->>>>>>> 33c20d90
-
-    def __init__(self, ip=MULTICAST_GROUP_REFEREE, port=REFEREE_PORT, debug=False):
+    def __init__(self, ip=MULTICAST_GROUP_REFEREE, port=REFEREE_PORT, debug=False): # TODO: add message queue
         self.net = network_manager.NetworkManager(address=(ip, port), bind_socket=True)
         self.prev_command_counter = -1
         self.command_history = []
