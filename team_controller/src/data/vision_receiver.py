import threading
import queue
import time
from team_controller.src.data.message_enum import MessageType
from typing import List, Optional
from entities.data.vision import BallData, RobotData, FrameData, TeamRobotCoords
from team_controller.src.data.base_receiver import BaseReceiver
from team_controller.src.utils import network_manager
from team_controller.src.config.settings import MULTICAST_GROUP, VISION_PORT, NUM_ROBOTS
from team_controller.src.generated_code.ssl_vision_wrapper_pb2 import SSL_WrapperPacket


class VisionDataReceiver(BaseReceiver):
    """
    A class responsible for receiving and managing vision data for robots and the ball in a multi-robot game environment.
    The class interfaces with a network manager to receive packets, which contain positional data for the ball and robots
    on both teams, and passes decoded messages (object positions) over the provided message_queue.

    Args:
        ip (str): The IP address for receiving multicast vision data. Defaults to MULTICAST_GROUP.
        port (int): The port for receiving vision data. Defaults to VISION_PORT.
    """
    def __init__(
        self,
        messsage_queue: queue.SimpleQueue,
        ip=MULTICAST_GROUP,
        port=VISION_PORT,
        n_yellow_robots: int = 6,
        n_blue_robots: int = 6,
        debug=False,
        n_cameras=4
    ):
        super().__init__(messsage_queue) # Setup the message queue

        self.net = network_manager.NetworkManager(address=(ip, port), bind_socket=True)
        self.time_received = None
        self.ball_pos: List[BallData] = None
        self.robots_yellow_pos: List[RobotData] = [None] * n_yellow_robots
        self.robots_blue_pos: List[RobotData] = [None] * n_blue_robots
        self.camera_frames = [None for i in range(n_cameras)] # TODO: Use GEOMETRY
        self.debug = debug
        self.frames_recvd = 0
        self.n_cameras = n_cameras

    def _update_data(self, detection: object) -> None: # SSL_DetectionPacket
        # Update both ball and robot data incrementally.

        # print("CAMERA_ID:", detection.camera_id)

        self._update_ball_pos(detection)
        self._update_robots_pos(detection)

        self.frames_recvd += 1

        new_frame = FrameData(
            self.time_received,
            self.robots_yellow_pos,
            self.robots_blue_pos,
            self.ball_pos,
        )
        
        self.camera_frames[detection.camera_id] = new_frame
        
        if self.frames_recvd % self.n_cameras == 0 and not None in self.camera_frames: # TODO : Do something more advanced than an average because cameras might not be round robin 
            # Put the latest game state into the thread-safe queue which will wake up
            # main if it was empty.
            # TODO: we should modify how Game is updated. Instead of appending to the records list, we should really keep any data we don't have updates for.
            self._message_queue.put_nowait((MessageType.VISION, self._avg_frames(self.camera_frames)))

    def _avg_frames(self, frames) -> FrameData:
        sum_frame = frames[0]
        for frame in frames[1:]:
            sum_frame = FrameData(
                sum_frame.ts + frame.ts,
                [*map(lambda r1, r2 : RobotData(r1.x + r2.x, r1.y + r2.y, r1.orientation + r2.orientation), sum_frame.yellow_robots, frame.yellow_robots)],
                [*map(lambda r1, r2 : RobotData(r1.x + r2.x, r1.y + r2.y, r1.orientation + r2.orientation), sum_frame.blue_robots, frame.blue_robots)],
                [*map(lambda b1, b2 : BallData(b1.x + b2.x, b1.y + b2.y, b1.z + b2.z), sum_frame.ball, frame.ball)]
            )
        sum_frame = FrameData(
            sum_frame.ts / self.n_cameras,
            [*map(lambda r : RobotData(r.x / self.n_cameras, r.y / self.n_cameras, r.orientation / self.n_cameras), sum_frame.yellow_robots)],
            [*map(lambda r : RobotData(r.x / self.n_cameras, r.y / self.n_cameras, r.orientation / self.n_cameras), sum_frame.blue_robots)],
            [*map(lambda b : BallData(b.x / self.n_cameras, b.y / self.n_cameras, b.z / self.n_cameras), sum_frame.ball)]
        )
        return sum_frame

    def _update_ball_pos(self, detection: object) -> None:

        if not detection.balls:
            return

        ball_pos = []
        for _, ball in enumerate(detection.balls):
            ball_pos.append(
                BallData(ball.x / 1000, ball.y / 1000, (ball.z / 1000) if ball.HasField("z") else 0.0)
            )
        self.ball_pos = ball_pos

    def _update_robots_pos(self, detection: object) -> None:
        # Update both yellow and blue robots from detection.
        self.__update_team_robots_pos(detection.robots_yellow, self.robots_yellow_pos)
        self.__update_team_robots_pos(detection.robots_blue, self.robots_blue_pos)

    def __update_team_robots_pos(
        self,
        robots_data: object,
        robots: List[RobotData],
    ) -> None:
        # Generic method to update robots for both teams.
        for robot in robots_data:
            if 0 <= robot.robot_id < len(robots):
                robots[robot.robot_id] = RobotData(
                    robot.x / 1000,
                    robot.y / 1000,
                    robot.orientation if robot.HasField("orientation") else 0,
                )
                # TODO: When do we not have orientation?

    def _print_frame_info(self, t_received: float, detection: object) -> None:
        t_now = time.time()
        print(f"Time Now: {t_now:.3f}s")
        print(
            f"Camera ID={detection.camera_id} FRAME={detection.frame_number} "
            f"T_CAPTURE={detection.t_capture:.4f}s"
            f" T_SENT={detection.t_sent:.4f}s"
        )
        print(
            f"SSL-Vision Processing Latency: "
            f"{(detection.t_sent - detection.t_capture) * 1000.0:.3f}ms"
        )
        print(
            f"Total Latency: "
            f"{((t_now - t_received) + (detection.t_sent - detection.t_capture)) * 1000.0:.3f}ms"
        )

    def pull_game_data(self) -> None:
        """
        Continuously receives vision data packets and updates the internal data structures for the game state.

        This method runs indefinitely and should typically be started in a separate thread.
        """
        vision_packet = SSL_WrapperPacket()
        while True:
            data = self.net.receive_data()
            t_received = time.time() # TODO: DUBIOUS because of thread scheduling?
            self.time_received = t_received
            if data is not None:
                vision_packet.Clear()  # Clear previous data to avoid memory bloat
                vision_packet.ParseFromString(data)
                self._update_data(vision_packet.detection)
                # print(vision_packet.detection.frame_number)
                # print(vision_packet.frame_number)
            if self.debug:
                self._print_frame_info(t_received, vision_packet.detection)
            # time.sleep(0.0083) # TODO : Block on data?

    # MOVE INTO GAME  
  
    # # Implemented already  
    # def get_robot_by_id(self, is_yellow: bool, robot_id: int) -> RobotData:
    #         """
    #         Retrieves the position data for a specific robot by ID.
    #         Args:
    #             is_yellow (bool): If True, retrieves data for the yellow team; otherwise, for the blue team.
    #             robot_id (int): The ID of the robot.
    #         Returns:
    #             RobotData: The position data of the specified robot.
    #         """
    #         with self.lock:
    #             robots = self.robots_yellow_pos if is_yellow else self.robots_blue_pos
    #             if 0 <= robot_id < len(robots) and robots[robot_id] is not None:
    #                 return robots[robot_id]
    #             else:
    #                 return None  # TODO: Or raise an exception.    
    
    #            
    # def get_closest_robot_at_point(self, is_yellow: bool, x: float, y: float) -> RobotData:
    #     """
    #     Finds the robot closest to a given point.
        
    #     Args:
    #         is_yellow (bool): If True, searches within the yellow team; otherwise, within the blue team.
    #         x (float): The x-coordinate of the point.
    #         y (float): The y-coordinate of the point.

    #     Returns:
    #         RobotData: The position data of the closest robot.
    #     """
    #     with self.lock:
    #         robots = self.robots_yellow_pos if is_yellow else self.robots_blue_pos
    #         min_distance = float('inf')
    #         closest_robot = None
    #         for robot in robots:
    #             if robot is not None:
    #                 distance = ((robot.x - x) ** 2 + (robot.y - y) ** 2) ** 0.5
    #                 if distance < min_distance:
    #                     min_distance = distance
    #                     closest_robot = robot
    #     # TODO: Haven't been tested 
    #     return closest_robot   
<<<<<<< HEAD
    
=======
    
    # # Implemented Already
    # def get_ball_velocity(self) -> Optional[tuple]: # UNUSED
    #     """
    #     Calculates the ball's velocity based on position changes over time.

    #     Returns:
    #         tuple: The velocity components (vx, vy).
    #     """
    #     # TODO Find a method to store the data and get velocity. --> self.previour_ball_pos
    #     with self.lock:
    #         if len(self.history) < 2:
    #             # Not suffucient data to extrapolate velocity
    #             return None
    #         # Otherwise get the previous and current frames
    #         previous_frame = self.history[-2]
    #         current_frame = self.history[-1]
            
    #         previous_ball_pos = previous_frame.ball[0] #TODO don't always take first ball pos
    #         ball_pos = current_frame.ball[0]
    #         previous_time_received = previous_frame.ts
    #         time_received = current_frame.ts

    #         # Latest frame should always be ahead of last one    
    #         if time_received < previous_time_received:
    #             # TODO log a warning
    #             print("Timestamps out of order for vision data ")
    #             return None        
            
    #         dt = time_received - previous_time_received
    #         vx = (ball_pos.x - previous_ball_pos.x) / dt
    #         vy = (ball_pos.y - previous_ball_pos.y) / dt
    #         return (vx, vy)
>>>>>>> 9cc40705
<|MERGE_RESOLUTION|>--- conflicted
+++ resolved
@@ -198,40 +198,4 @@
     #                     closest_robot = robot
     #     # TODO: Haven't been tested 
     #     return closest_robot   
-<<<<<<< HEAD
-    
-=======
-    
-    # # Implemented Already
-    # def get_ball_velocity(self) -> Optional[tuple]: # UNUSED
-    #     """
-    #     Calculates the ball's velocity based on position changes over time.
-
-    #     Returns:
-    #         tuple: The velocity components (vx, vy).
-    #     """
-    #     # TODO Find a method to store the data and get velocity. --> self.previour_ball_pos
-    #     with self.lock:
-    #         if len(self.history) < 2:
-    #             # Not suffucient data to extrapolate velocity
-    #             return None
-    #         # Otherwise get the previous and current frames
-    #         previous_frame = self.history[-2]
-    #         current_frame = self.history[-1]
-            
-    #         previous_ball_pos = previous_frame.ball[0] #TODO don't always take first ball pos
-    #         ball_pos = current_frame.ball[0]
-    #         previous_time_received = previous_frame.ts
-    #         time_received = current_frame.ts
-
-    #         # Latest frame should always be ahead of last one    
-    #         if time_received < previous_time_received:
-    #             # TODO log a warning
-    #             print("Timestamps out of order for vision data ")
-    #             return None        
-            
-    #         dt = time_received - previous_time_received
-    #         vx = (ball_pos.x - previous_ball_pos.x) / dt
-    #         vy = (ball_pos.y - previous_ball_pos.y) / dt
-    #         return (vx, vy)
->>>>>>> 9cc40705
+    