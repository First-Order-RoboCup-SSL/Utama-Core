import threading
import time
from typing import Optional, Tuple, List, NamedTuple
from collections import namedtuple

from team_controller.src.utils import network_manager
from team_controller.src.config.settings import MULTICAST_GROUP, VISION_PORT, NUM_ROBOTS

from team_controller.src.generated_code.ssl_vision_wrapper_pb2 import SSL_WrapperPacket

Ball = namedtuple("Ball", ["x", "y", "z"])

Robot = namedtuple("Robot", ["x", "y", "orientation"])


class VisionDataReceiver:
    """
    A class responsible for receiving and managing vision data for robots and the ball in a multi-robot game environment.
    The class interfaces with a network manager to receive packets, which contain positional data for the ball and robots
    on both teams, and updates the internal data structures accordingly.

    Args:
        ip (str): The IP address for receiving multicast vision data. Defaults to MULTICAST_GROUP.
        port (int): The port for receiving vision data. Defaults to VISION_PORT.
    """

    def __init__(self, ip=MULTICAST_GROUP, port=VISION_PORT, debug=False):
        self.net = network_manager.NetworkManager(address=(ip, port), bind_socket=True)

        self.ball_pos: List[Ball] = None
        self.robots_yellow_pos: List[Robot] = [None] * 6
        self.robots_blue_pos: List[Robot] = [None] * 6

        self.lock = threading.Lock()
        self.debug = debug

    def _update_data(self, detection: object) -> None:
        # Update both ball and robot data incrementally.
        self._update_ball_pos(detection)
        self._update_robots_pos(detection)

    def _update_ball_pos(self, detection: object) -> None:

        if not detection.balls:
            return

        ball_pos = []
        for i, ball in enumerate(detection.balls):
            ball_pos.append(Ball(ball.x, ball.y, ball.z if ball.HasField("z") else 0.0))
        self.ball_pos = ball_pos

    def _update_robots_pos(self, detection: object) -> None:
        # Update both yellow and blue robots from detection.
        self.__update_team_robots_pos(detection.robots_yellow, self.robots_yellow_pos)
        self.__update_team_robots_pos(detection.robots_blue, self.robots_blue_pos)

    def __update_team_robots_pos(
        self,
        robots_data: [object],
        robots: List[NamedTuple],
    ) -> None:
        # Generic method to update robots for both teams.
        for robot in robots_data:
            robots[robot.robot_id] = Robot(
                robot.x,
                robot.y,
                robot.orientation if robot.HasField("orientation") else 0,
            )
            # TODO: When do we not have orientation?

    def _print_frame_info(self, detection: object):
        # TODO: borken t_* values (time not synced with vision)

        # t_now = time.time()
        # print(f"Time Now: {t_now:.3f}")
        # print(f"Camera ID={detection.camera_id} FRAME={detection.frame_number} "
        #       f"T_CAPTURE={detection.t_capture:.4f}")
        # print(f"SSL-Vision Processing Latency: "
        #       f"{(detection.t_sent - detection.t_capture) * 1000.0:.3f}ms")
        # print(f"Network Latency: "
        #       f"{(t_now - detection.t_sent) * 1000.0:.3f}ms")
        # print(f"Total Latency: "
        #       f"{(t_now - detection.t_capture) * 1000.0:.3f}ms")
        return 0

    def get_robots_pos(self, is_yellow: bool) -> List[Robot]:
        """
        Retrieves the current position data for robots on the specified team from the vision data.

        Args:
            is_yellow (bool): If True, retrieves data for the yellow team. If False, retrieves data for the blue team.

        Returns:
            List[Robot]: A list of all detected robot positions {robot_id: (x, y, orientation)} for the specified team.
        """
        with self.lock:
            return self.robots_yellow_pos if is_yellow else self.robots_blue_pos

    def get_ball_pos(self) -> Ball:
        """
        Retrieves the current position data for the ball.

        Returns:
            Ball: A named tuple of all detected ball positions (x, y, z).
        """
<<<<<<< HEAD
        # Get the dictionary of ball positions.
        print(self.ball_dict)
=======
>>>>>>> 907e3ff3
        with self.lock:
            return self.ball_pos

    def get_game_data(self) -> None:
        """
        Continuously receives vision data packets and updates the internal data structures for the game state.

        This method runs indefinitely and should typically be started in a separate thread.
        """
        vision_packet = SSL_WrapperPacket()
        while True:
            data = self.net.receive_data()
            if data:
                with self.lock:
                    vision_packet.Clear()  # Clear previous data to avoid memory bloat
                    vision_packet.ParseFromString(data)
                    self._update_data(vision_packet.detection)
            if self.debug:
                print(f"Robots: {self.get_robots_pos(True)}\n")
                print(f"Ball: {self.get_ball_pos()}\n")
            time.sleep(0.0083)<|MERGE_RESOLUTION|>--- conflicted
+++ resolved
@@ -103,11 +103,6 @@
         Returns:
             Ball: A named tuple of all detected ball positions (x, y, z).
         """
-<<<<<<< HEAD
-        # Get the dictionary of ball positions.
-        print(self.ball_dict)
-=======
->>>>>>> 907e3ff3
         with self.lock:
             return self.ball_pos
 
