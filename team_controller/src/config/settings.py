from numpy import pi

# interval between frames
TIMESTEP = 0.0167

# maximum (real and sim) robot settings
<<<<<<< HEAD
MAX_VEL = 0.1
# any slower and the robots become unstable
MAX_ANGULAR_VEL = 1.5
=======
MAX_VEL = 0.2
# any slower and the robots become unstable
MAX_ANGULAR_VEL = 4
>>>>>>> 5f7e1f1b

ROBOT_RADIUS = 0.09  # TODO: probably not the best place to put this

# sim kick speed
KICK_SPD = 5
DRIBBLE_SPD = 3
CHIP_ANGLE = pi / 4

# Network
LOCAL_HOST = "localhost"
MULTICAST_GROUP = "224.5.23.2"
MULTICAST_GROUP_REFEREE = "224.5.23.1"

VISION_PORT = 10006
YELLOW_TEAM_SIM_PORT = 10302
BLUE_TEAM_SIM_PORT = 10301
REFEREE_PORT = 10003
SIM_CONTROL_PORT = 10300  # IP '127.0.0.1'

# PID parameters
PID_PARAMS = {
    "oren": {
        "Kp": 4.5,
        "Kd": 0,
        "Ki": 0.3,
        "dt": TIMESTEP,
        "max": MAX_ANGULAR_VEL,
        "min": -MAX_ANGULAR_VEL,
    },
    "trans": {
        "Kp": 4.5,
        "Kd": 0,
        "Ki": 0.2,
        "dt": TIMESTEP,
        "max_vel": MAX_VEL,
    },
}

# Simulation controller
ADD_Y_COORD = -3.15
REMOVAL_Y_COORD = -3.8
TELEPORT_X_COORDS = [0.4, 0.8, 1.2, 1.6, 2, 2.4]

# real controller
BAUD_RATE = 115200
PORT = "/dev/ttyACM0"
AUTH_STR = "<READY!>"
MAX_INITIALIZATION_TIME = 5
TIMEOUT = 0.1<|MERGE_RESOLUTION|>--- conflicted
+++ resolved
@@ -4,15 +4,9 @@
 TIMESTEP = 0.0167
 
 # maximum (real and sim) robot settings
-<<<<<<< HEAD
-MAX_VEL = 0.1
-# any slower and the robots become unstable
-MAX_ANGULAR_VEL = 1.5
-=======
 MAX_VEL = 0.2
 # any slower and the robots become unstable
 MAX_ANGULAR_VEL = 4
->>>>>>> 5f7e1f1b
 
 ROBOT_RADIUS = 0.09  # TODO: probably not the best place to put this
 
