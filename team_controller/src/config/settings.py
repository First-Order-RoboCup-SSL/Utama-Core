--- conflicted
+++ resolved
@@ -7,11 +7,7 @@
 YELLOW_TEAM_SIM_PORT = 10302
 BLUE_TEAM_SIM_PORT = 10301
 REFEREE_PORT = 10003
-<<<<<<< HEAD
-SIM_CONTROL_PORT = 10300 # IP '127.0.0.1'
-=======
 SIM_COMTROL_PORT = 10300  # IP '127.0.0.1'
->>>>>>> 9cc40705
 
 # General settings
 NUM_ROBOTS = 6
