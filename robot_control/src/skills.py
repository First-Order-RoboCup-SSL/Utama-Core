--- conflicted
+++ resolved
@@ -50,10 +50,7 @@
     dribble_when_near: bool = True,
     dribble_threshold: float = 0.5,
 ) -> RobotCommand:
-<<<<<<< HEAD
-
-=======
->>>>>>> febde193
+
     # TODO: add a optional target_oren flag
     target_oren = np.arctan2(
         ball_data.y - this_robot_data.y, ball_data.x - this_robot_data.x
