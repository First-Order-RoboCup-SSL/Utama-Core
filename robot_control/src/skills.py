--- conflicted
+++ resolved
@@ -218,13 +218,8 @@
 
     if degrees(angle) > NO_MOVE_THRES:
         # Move to the correct side 
-<<<<<<< HEAD
-        next_t = clamp_to_parametric(step_curve(defender_position, side))
-        print("RAW NEXT", calculate_defense_area(next_t, is_left), side, angle, next_t, defender_position)
-=======
         next_t = step_curve(defender_position, side)
-        logger.debug("RAW NEXT", calculate_defense_area(next_t, is_left), side, angle)
->>>>>>> f1ad87eb
+        logger.debug("RAW NEXT", calculate_defense_area(clamp_to_parametric(next_t), is_left), side, angle)
         return calculate_defense_area(next_t, is_left)
     else:
         return calculate_defense_area(defender_position, is_left)
