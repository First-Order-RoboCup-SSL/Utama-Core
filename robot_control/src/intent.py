--- conflicted
+++ resolved
@@ -64,14 +64,7 @@
                     # TODO: This should be changed to a smarter metric (ie within the range of tolerance of the shot)
                     # Because 0.02 as a threshold is meaningless (different at different distances)
                     # TODO: consider also adding a distance from goal threshold
-<<<<<<< HEAD
-                    if (
-                        abs(current_oren - shot_orientation)
-                        <= 0.02
-                    ):
-=======
                     if abs(current_oren - shot_orientation) <= 0.01:
->>>>>>> 73d8a6c6
                         logger.info("kicking ball")
                         robot_command = kick_ball()
                     # else, robot has ball, but needs to turn to the right direction
