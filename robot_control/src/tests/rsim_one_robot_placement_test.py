import sys
import os
import numpy as np
import math
from motion_planning.src.pid.pid import TwoDPID, get_rsim_pids
from robot_control.src.skills import go_to_ball, go_to_point
from team_controller.src.controllers import RSimRobotController
from rsoccer_simulator.src.ssl.envs.standard_ssl import SSLStandardEnv
from entities.game import Game
from robot_control.src.intent import score_goal
from motion_planning.src.pid import PID
from team_controller.src.controllers.sim.rsim_robot_controller import PVPManager
from team_controller.src.config.settings import TIMESTEP
from robot_control.src.tests.utils import one_robot_placement
import pytest

N_ROBOTS = 6


def test_one_robot_placement(robot_to_place: int, is_yellow: bool, headless: bool):
    """When the tests are run with pytest, these parameters are filled in
    based on whether we are in full or quick test mode (see conftest.py)"""

    TEST_TRAVEL_TIME_THRESH = 0.03
    TEST_RESULT_OREN_THRESH = 0.10
    TEST_EXPECTED_ITERS = 4

    ITERS = 1100
    TARGET_OREN = math.pi / 2
    game = Game()

    N_ROBOTS_BLUE = N_ROBOTS
    N_ROBOTS_YELLOW = N_ROBOTS

    env = SSLStandardEnv(
        n_robots_blue=N_ROBOTS_BLUE, render_mode="ansi" if headless else "human"
    )
    env.reset()

    env.teleport_ball(1, 1)
    pid_oren, pid_2d = get_rsim_pids(N_ROBOTS_YELLOW if is_yellow else N_ROBOTS_BLUE)

    sim_robot_controller = RSimRobotController(
        is_team_yellow=is_yellow, env=env, game_obj=game
    )
    one_step = one_robot_placement(
        sim_robot_controller,
        is_yellow,
        pid_oren,
        pid_2d,
        False,
        robot_to_place,
        game,
        TARGET_OREN,
    )

    change_iters = []
    change_orens = []

    for iter in range(ITERS):
        switch, _, _, co = one_step()
        if switch:
            change_iters.append(iter)
            change_orens.append(co)
<<<<<<< HEAD
    
    assert len(change_iters) >= TEST_EXPECTED_ITERS
=======

    assert len(change_iters) > TEST_EXPECTED_ITERS
>>>>>>> 73d8a6c6
    travel_time_0 = change_iters[1] - change_iters[0]

    for i in range(len(change_iters) - 1):
        travel_time_i = change_iters[i + 1] - change_iters[i]
        rel_diff = abs((travel_time_i - travel_time_0)) / travel_time_0
        assert rel_diff < TEST_TRAVEL_TIME_THRESH

    for oren in change_orens:
        assert abs(abs(oren) - abs(TARGET_OREN)) / TARGET_OREN < TEST_RESULT_OREN_THRESH


if __name__ == "__main__":
    try:
        test_one_robot_placement(1, False, False)
    except KeyboardInterrupt:
        print("Exiting...")<|MERGE_RESOLUTION|>--- conflicted
+++ resolved
@@ -62,13 +62,7 @@
         if switch:
             change_iters.append(iter)
             change_orens.append(co)
-<<<<<<< HEAD
-    
-    assert len(change_iters) >= TEST_EXPECTED_ITERS
-=======
-
     assert len(change_iters) > TEST_EXPECTED_ITERS
->>>>>>> 73d8a6c6
     travel_time_0 = change_iters[1] - change_iters[0]
 
     for i in range(len(change_iters) - 1):
