import random
from motion_planning.src.pid.pid import get_rsim_pids
from robot_control.src.skills import face_ball, go_to_point
from robot_control.src.tests.utils import setup_pvp
from team_controller.src.controllers import RSimRobotController
from rsoccer_simulator.src.ssl.envs.standard_ssl import SSLStandardEnv
from entities.game import Game
from robot_control.src.intent import find_likely_enemy_shooter, score_goal
from motion_planning.src.pid import PID
from team_controller.src.config.settings import TIMESTEP
import logging

logger = logging.getLogger(__name__)


ITERS = 500
N_ROBOTS = 6


def test_shooting(shooter_id: int, defender_is_yellow: bool, headless: bool):
    """When the tests are run with pytest, these parameters are filled in
    based on whether we are in full or quick test mode (see conftest.py)"""
    game = Game()

    if defender_is_yellow:
        N_ROBOTS_YELLOW = 1
        N_ROBOTS_BLUE = 6
    else:
        N_ROBOTS_BLUE = 1
        N_ROBOTS_YELLOW = 6

    env = SSLStandardEnv(
        n_robots_blue=N_ROBOTS_BLUE,
        n_robots_yellow=N_ROBOTS_YELLOW,
        render_mode="ansi" if headless else "human",
    )
    env.reset()

    env.teleport_ball(1, 1)

    pid_oren_y, pid_2d_y = get_rsim_pids(N_ROBOTS_YELLOW)
    pid_oren_b, pid_2d_b = get_rsim_pids(N_ROBOTS_BLUE)

    sim_robot_controller_yellow, sim_robot_controller_blue, pvp_manager = setup_pvp(
        env, game, N_ROBOTS_BLUE, N_ROBOTS_YELLOW
    )

    if defender_is_yellow:
        sim_robot_controller_attacker, sim_robot_controller_defender = (
            sim_robot_controller_blue,
            sim_robot_controller_yellow,
        )
        pid_oren_a, pid_2d_a, pid_oren_d, pid_2d_d = (
            pid_oren_b,
            pid_2d_b,
            pid_oren_y,
            pid_2d_y,
        )
    else:
        sim_robot_controller_attacker, sim_robot_controller_defender = (
            sim_robot_controller_yellow,
            sim_robot_controller_blue,
        )
        pid_oren_a, pid_2d_a, pid_oren_d, pid_2d_d = (
            pid_oren_y,
            pid_2d_y,
            pid_oren_b,
            pid_2d_b,
        )

    goal_scored = False
    shoot_in_left_goal = random.random() > 0.5

    for iter in range(ITERS):
        # TODO: We should move robot_has_ball within game obj as well
        # This will do for now.
        if not goal_scored:
            friendly, enemy, balls = game.get_my_latest_frame(
                my_team_is_yellow=defender_is_yellow
            )

            cmd = score_goal(
                game,
                sim_robot_controller_attacker.robot_has_ball(shooter_id),
                shooter_id=shooter_id,
                pid_oren=pid_oren_a,
                pid_trans=pid_2d_a,
                is_yellow=not defender_is_yellow,
                shoot_in_left_goal=shoot_in_left_goal,
            )

            if game.is_ball_in_goal(our_side=not defender_is_yellow):
                logger.info("Goal Scored at Position: ", game.get_ball_pos())
                goal_scored = True

            sim_robot_controller_attacker.add_robot_commands(cmd, shooter_id)
            sim_robot_controller_attacker.send_robot_commands()

            if defender_is_yellow:
                target = game.predict_ball_pos_at_x(4.5 - 0.4)
            else:
                target = game.predict_ball_pos_at_x(-4.5 + 0.4)

            if target and not find_likely_enemy_shooter(enemy, balls):
<<<<<<< HEAD
                cmd = go_to_point(pid_oren_d, pid_2d_d, friendly[0], 0, target, face_ball((friendly[0].x, friendly[0].y), (game.ball.x, game.ball.y)), dribbling=True)
=======
                cmd = go_to_point(
                    pid_oren_d,
                    pid_2d_d,
                    friendly[0],
                    0,
                    target,
                    face_ball(
                        (friendly[0].x, friendly[0].y), (game.ball.x, game.ball.y)
                    ),
                    dribbling=True,
                )
                sim_robot_controller_defender.add_robot_commands(cmd, 0)
                sim_robot_controller_defender.send_robot_commands()
            else:
                cmd = go_to_point(
                    pid_oren_d,
                    pid_2d_d,
                    friendly[0],
                    0,
                    [None, None],
                    face_ball(
                        (friendly[0].x, friendly[0].y), (game.ball.x, game.ball.y)
                    ),
                )
>>>>>>> 73d8a6c6
                sim_robot_controller_defender.add_robot_commands(cmd, 0)
                sim_robot_controller_defender.send_robot_commands()
            else:
                cmd = go_to_point(pid_oren_d, pid_2d_d, friendly[0], 0, [None, None], face_ball((friendly[0].x, friendly[0].y), (game.ball.x, game.ball.y)))
                sim_robot_controller_defender.add_robot_commands(cmd, 0)
                sim_robot_controller_defender.send_robot_commands()
                

    assert not goal_scored


if __name__ == "__main__":
    try:
        test_shooting(4, False, False)
    except KeyboardInterrupt:
        print("Exiting...")<|MERGE_RESOLUTION|>--- conflicted
+++ resolved
@@ -102,9 +102,6 @@
                 target = game.predict_ball_pos_at_x(-4.5 + 0.4)
 
             if target and not find_likely_enemy_shooter(enemy, balls):
-<<<<<<< HEAD
-                cmd = go_to_point(pid_oren_d, pid_2d_d, friendly[0], 0, target, face_ball((friendly[0].x, friendly[0].y), (game.ball.x, game.ball.y)), dribbling=True)
-=======
                 cmd = go_to_point(
                     pid_oren_d,
                     pid_2d_d,
@@ -112,7 +109,8 @@
                     0,
                     target,
                     face_ball(
-                        (friendly[0].x, friendly[0].y), (game.ball.x, game.ball.y)
+                        (friendly[0].x, friendly[0].y), 
+                        (game.ball.x, game.ball.y)
                     ),
                     dribbling=True,
                 )
@@ -129,11 +127,6 @@
                         (friendly[0].x, friendly[0].y), (game.ball.x, game.ball.y)
                     ),
                 )
->>>>>>> 73d8a6c6
-                sim_robot_controller_defender.add_robot_commands(cmd, 0)
-                sim_robot_controller_defender.send_robot_commands()
-            else:
-                cmd = go_to_point(pid_oren_d, pid_2d_d, friendly[0], 0, [None, None], face_ball((friendly[0].x, friendly[0].y), (game.ball.x, game.ball.y)))
                 sim_robot_controller_defender.add_robot_commands(cmd, 0)
                 sim_robot_controller_defender.send_robot_commands()
                 
