import random
from motion_planning.src.pid.pid import get_rsim_pids
from robot_control.src.skills import face_ball, go_to_point, goalkeep
from robot_control.src.tests.utils import setup_pvp
from team_controller.src.controllers import RSimRobotController
from rsoccer_simulator.src.ssl.envs.standard_ssl import SSLStandardEnv
from entities.game import Game
from robot_control.src.intent import score_goal
from motion_planning.src.pid import PID
from team_controller.src.config.settings import TIMESTEP
import logging

logger = logging.getLogger(__name__)


ITERS = 500
N_ROBOTS = 6


def test_shooting(shooter_id: int, defender_is_yellow: bool, headless: bool):
    """When the tests are run with pytest, these parameters are filled in
    based on whether we are in full or quick test mode (see conftest.py)"""
    game = Game()

    if defender_is_yellow:
        N_ROBOTS_YELLOW = 1
        N_ROBOTS_BLUE = 6
    else:
        N_ROBOTS_BLUE = 1
        N_ROBOTS_YELLOW = 6

    env = SSLStandardEnv(
        n_robots_blue=N_ROBOTS_BLUE,
        n_robots_yellow=N_ROBOTS_YELLOW,
        render_mode="ansi" if headless else "human",
    )
    env.reset()

    env.teleport_ball(1, 1)

    pid_oren_y, pid_2d_y = get_rsim_pids(N_ROBOTS_YELLOW)
    pid_oren_b, pid_2d_b = get_rsim_pids(N_ROBOTS_BLUE)

    sim_robot_controller_yellow, sim_robot_controller_blue, pvp_manager = setup_pvp(
        env, game, N_ROBOTS_BLUE, N_ROBOTS_YELLOW
    )

    if defender_is_yellow:
        sim_robot_controller_attacker, sim_robot_controller_defender = (
            sim_robot_controller_blue,
            sim_robot_controller_yellow,
        )
        pid_oren_a, pid_2d_a, pid_oren_d, pid_2d_d = (
            pid_oren_b,
            pid_2d_b,
            pid_oren_y,
            pid_2d_y,
        )
    else:
        sim_robot_controller_attacker, sim_robot_controller_defender = (
            sim_robot_controller_yellow,
            sim_robot_controller_blue,
        )
        pid_oren_a, pid_2d_a, pid_oren_d, pid_2d_d = (
            pid_oren_y,
            pid_2d_y,
            pid_oren_b,
            pid_2d_b,
        )

    goal_scored = False
    shoot_in_left_goal = random.random() > 0.5

    for iter in range(ITERS):
        # TODO: We should move robot_has_ball within game obj as well
        # This will do for now.
        if not goal_scored:
            friendly, enemy, balls = game.get_my_latest_frame(
                my_team_is_yellow=defender_is_yellow
            )

            attack_cmd = score_goal(
                game,
                sim_robot_controller_attacker.robot_has_ball(shooter_id),
                shooter_id=shooter_id,
                pid_oren=pid_oren_a,
                pid_trans=pid_2d_a,
                is_yellow=not defender_is_yellow,
                shoot_in_left_goal=shoot_in_left_goal,
            )

            if game.is_ball_in_goal(right_goal=not defender_is_yellow):
                logger.info("Goal Scored at Position: ", game.get_ball_pos())
                goal_scored = True

            sim_robot_controller_attacker.add_robot_commands(attack_cmd, shooter_id)
            sim_robot_controller_attacker.send_robot_commands()

<<<<<<< HEAD

            cmd = goalkeep(not defender_is_yellow, game, 0, pid_oren_d, pid_2d_d, defender_is_yellow)
            sim_robot_controller_defender.add_robot_commands(cmd, 0)
            sim_robot_controller_defender.send_robot_commands()
=======
            if defender_is_yellow:
                target = game.predict_ball_pos_at_x(4.5 - 0.4)
            else:
                target = game.predict_ball_pos_at_x(-4.5 + 0.4)

            if target and not find_likely_enemy_shooter(enemy, balls):
                print(target)
                defend_cmd = go_to_point(
                    pid_oren_d,
                    pid_2d_d,
                    friendly[0],
                    0,
                    target,
                    face_ball(
                        (friendly[0].x, friendly[0].y), (game.ball.x, game.ball.y)
                    ),
                    dribbling=True,
                )
                sim_robot_controller_defender.add_robot_commands(defend_cmd, 0)
                sim_robot_controller_defender.send_robot_commands()
            else:
                defend_cmd = go_to_point(
                    pid_oren_d,
                    pid_2d_d,
                    friendly[0],
                    0,
                    [None, None],
                    face_ball(
                        (friendly[0].x, friendly[0].y), (game.ball.x, game.ball.y)
                    ),
                )
                sim_robot_controller_defender.add_robot_commands(defend_cmd, 0)
                sim_robot_controller_defender.send_robot_commands()
>>>>>>> b4fbf6b2

    assert not goal_scored


if __name__ == "__main__":
    try:
        test_shooting(4, False, False)
    except KeyboardInterrupt:
        print("Exiting...")<|MERGE_RESOLUTION|>--- conflicted
+++ resolved
@@ -96,46 +96,10 @@
             sim_robot_controller_attacker.add_robot_commands(attack_cmd, shooter_id)
             sim_robot_controller_attacker.send_robot_commands()
 
-<<<<<<< HEAD
 
             cmd = goalkeep(not defender_is_yellow, game, 0, pid_oren_d, pid_2d_d, defender_is_yellow)
             sim_robot_controller_defender.add_robot_commands(cmd, 0)
             sim_robot_controller_defender.send_robot_commands()
-=======
-            if defender_is_yellow:
-                target = game.predict_ball_pos_at_x(4.5 - 0.4)
-            else:
-                target = game.predict_ball_pos_at_x(-4.5 + 0.4)
-
-            if target and not find_likely_enemy_shooter(enemy, balls):
-                print(target)
-                defend_cmd = go_to_point(
-                    pid_oren_d,
-                    pid_2d_d,
-                    friendly[0],
-                    0,
-                    target,
-                    face_ball(
-                        (friendly[0].x, friendly[0].y), (game.ball.x, game.ball.y)
-                    ),
-                    dribbling=True,
-                )
-                sim_robot_controller_defender.add_robot_commands(defend_cmd, 0)
-                sim_robot_controller_defender.send_robot_commands()
-            else:
-                defend_cmd = go_to_point(
-                    pid_oren_d,
-                    pid_2d_d,
-                    friendly[0],
-                    0,
-                    [None, None],
-                    face_ball(
-                        (friendly[0].x, friendly[0].y), (game.ball.x, game.ball.y)
-                    ),
-                )
-                sim_robot_controller_defender.add_robot_commands(defend_cmd, 0)
-                sim_robot_controller_defender.send_robot_commands()
->>>>>>> b4fbf6b2
 
     assert not goal_scored
 
