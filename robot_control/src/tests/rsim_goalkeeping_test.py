import random
from motion_planning.src.pid.pid import get_rsim_pids
from robot_control.src.skills import face_ball, go_to_point, goalkeep
from robot_control.src.tests.utils import setup_pvp
from team_controller.src.controllers import RSimRobotController
from rsoccer_simulator.src.ssl.envs.standard_ssl import SSLStandardEnv
from entities.game import Game
from robot_control.src.intent import score_goal
from motion_planning.src.pid import PID
from team_controller.src.config.settings import TIMESTEP
import logging
import time

logger = logging.getLogger(__name__)


ITERS = 500
N_ROBOTS = 6


def test_shooting(shooter_id: int, defender_is_yellow: bool, headless: bool):
    """When the tests are run with pytest, these parameters are filled in
    based on whether we are in full or quick test mode (see conftest.py)"""
    game = Game()

    if defender_is_yellow:
        N_ROBOTS_YELLOW = 1
        N_ROBOTS_BLUE = 6
    else:
        N_ROBOTS_BLUE = 1
        N_ROBOTS_YELLOW = 6

    env = SSLStandardEnv(
        n_robots_blue=N_ROBOTS_BLUE,
        n_robots_yellow=N_ROBOTS_YELLOW,
        render_mode="ansi" if headless else "human",
    )
    env.reset()

    env.teleport_ball(1, 1)

    pid_oren_y, pid_2d_y = get_rsim_pids(N_ROBOTS_YELLOW)
    pid_oren_b, pid_2d_b = get_rsim_pids(N_ROBOTS_BLUE)

    sim_robot_controller_yellow, sim_robot_controller_blue, pvp_manager = setup_pvp(
        env, game, N_ROBOTS_BLUE, N_ROBOTS_YELLOW
    )

    if defender_is_yellow:
        sim_robot_controller_attacker, sim_robot_controller_defender = (
            sim_robot_controller_blue,
            sim_robot_controller_yellow,
        )
        pid_oren_a, pid_2d_a, pid_oren_d, pid_2d_d = (
            pid_oren_b,
            pid_2d_b,
            pid_oren_y,
            pid_2d_y,
        )
    else:
        sim_robot_controller_attacker, sim_robot_controller_defender = (
            sim_robot_controller_yellow,
            sim_robot_controller_blue,
        )
        pid_oren_a, pid_2d_a, pid_oren_d, pid_2d_d = (
            pid_oren_y,
            pid_2d_y,
            pid_oren_b,
            pid_2d_b,
        )

    goal_scored = False
    shoot_in_left_goal = random.random() > 0.5

    time.sleep(2)
    
    for iter in range(ITERS):
        # TODO: We should move robot_has_ball within game obj as well
        # This will do for now.
        if not goal_scored:
            friendly, enemy, balls = game.get_my_latest_frame(
                my_team_is_yellow=defender_is_yellow
            )
            
            f = game.predict_next_frame()
            if f:
                env.draw_point(f.friendly_robots[shooter_id].x, f.friendly_robots[shooter_id].y, color="YELLOW")
                env.draw_point(f.enemy_robots[0].x, f.enemy_robots[0].y, color="BLUE")

            attack_cmd = score_goal(
                game,
                sim_robot_controller_attacker.robot_has_ball(shooter_id),
                shooter_id=shooter_id,
                pid_oren=pid_oren_a,
                pid_trans=pid_2d_a,
                is_yellow=not defender_is_yellow,
                shoot_in_left_goal=True,
            )

            if game.is_ball_in_goal(right_goal=not defender_is_yellow):
                logger.info("Goal Scored at Position: ", game.get_ball_pos())
                goal_scored = True

            sim_robot_controller_attacker.add_robot_commands(attack_cmd, shooter_id)
            sim_robot_controller_attacker.send_robot_commands()

<<<<<<< HEAD

            cmd = goalkeep(not defender_is_yellow, game, 0, pid_oren_d, pid_2d_d, defender_is_yellow)
            sim_robot_controller_defender.add_robot_commands(cmd, 0)
            sim_robot_controller_defender.send_robot_commands()
=======
            if defender_is_yellow:
                target = game.predict_ball_pos_at_x(4.5 - 0.4)
            else:
                target = game.predict_ball_pos_at_x(-4.5 + 0.4)
            
            if target and not find_likely_enemy_shooter(enemy, balls):
                defend_cmd = go_to_point(
                    pid_oren_d,
                    pid_2d_d,
                    friendly[0],
                    0,
                    target,
                    face_ball(
                        (friendly[0].x, friendly[0].y), (game.ball.x, game.ball.y)
                    ),
                    dribbling=True,
                )
                sim_robot_controller_defender.add_robot_commands(defend_cmd, 0)
                sim_robot_controller_defender.send_robot_commands()
            else:
                defend_cmd = go_to_point(
                    pid_oren_d,
                    pid_2d_d,
                    friendly[0],
                    0,
                    [None, None],
                    face_ball(
                        (friendly[0].x, friendly[0].y), (game.ball.x, game.ball.y)
                    ),
                )
                sim_robot_controller_defender.add_robot_commands(defend_cmd, 0)
                sim_robot_controller_defender.send_robot_commands()
>>>>>>> e5c1daa6

    assert not goal_scored


if __name__ == "__main__":
    try:
        test_shooting(4, False, False)
    except KeyboardInterrupt:
        print("Exiting...")<|MERGE_RESOLUTION|>--- conflicted
+++ resolved
@@ -1,6 +1,6 @@
 import random
 from motion_planning.src.pid.pid import get_rsim_pids
-from robot_control.src.skills import face_ball, go_to_point, goalkeep
+from robot_control.src.skills import face_ball, go_to_point, goalkeep, find_likely_enemy_shooter
 from robot_control.src.tests.utils import setup_pvp
 from team_controller.src.controllers import RSimRobotController
 from rsoccer_simulator.src.ssl.envs.standard_ssl import SSLStandardEnv
@@ -104,12 +104,6 @@
             sim_robot_controller_attacker.add_robot_commands(attack_cmd, shooter_id)
             sim_robot_controller_attacker.send_robot_commands()
 
-<<<<<<< HEAD
-
-            cmd = goalkeep(not defender_is_yellow, game, 0, pid_oren_d, pid_2d_d, defender_is_yellow)
-            sim_robot_controller_defender.add_robot_commands(cmd, 0)
-            sim_robot_controller_defender.send_robot_commands()
-=======
             if defender_is_yellow:
                 target = game.predict_ball_pos_at_x(4.5 - 0.4)
             else:
@@ -142,7 +136,6 @@
                 )
                 sim_robot_controller_defender.add_robot_commands(defend_cmd, 0)
                 sim_robot_controller_defender.send_robot_commands()
->>>>>>> e5c1daa6
 
     assert not goal_scored
 
