--- conflicted
+++ resolved
@@ -22,14 +22,11 @@
 hatch = ">=1.14.1,<2"
 graphviz = ">=13.1.2,<14"
 snakeviz = ">=2.2.2,<3"
-<<<<<<< HEAD
 scipy = ">=1.16.3,<2"
 seaborn = ">=0.13.2,<0.14"
 pyqtgraph = ">=0.14.0,<0.15"
 pyside6 = ">=6.9.3,<7"
-=======
 rich = ">=14.2.0,<15"
->>>>>>> ba91df7c
 
 [package]
 name = "Utama-Core"
