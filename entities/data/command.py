from collections import namedtuple

# velocities: meters per second
# angular_vel: radians per second
RobotCommand = namedtuple(
    "RobotCommand",
    [
        "local_forward_vel",
        "local_left_vel",
        "angular_vel",
        "kick",
        "chip",
        "dribble",
    ],
)

RobotInfo = namedtuple(
    "RobotInfo",
<<<<<<< HEAD
    [
        "has_ball",
        "stop_current_command",
        # Flag to control the action of the robot. Defaults to False. If true, the robot will stop.
        # TODO initialize it first (but I don't know where to do it)
    ],
)
=======
    ["has_ball"],
)

# TODO: add kicker charged to robot info
>>>>>>> fd090fe1
<|MERGE_RESOLUTION|>--- conflicted
+++ resolved
@@ -16,7 +16,6 @@
 
 RobotInfo = namedtuple(
     "RobotInfo",
-<<<<<<< HEAD
     [
         "has_ball",
         "stop_current_command",
@@ -24,9 +23,5 @@
         # TODO initialize it first (but I don't know where to do it)
     ],
 )
-=======
-    ["has_ball"],
-)
 
-# TODO: add kicker charged to robot info
->>>>>>> fd090fe1
+# TODO: add kicker charged to robot info