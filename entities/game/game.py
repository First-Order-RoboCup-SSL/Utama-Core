--- conflicted
+++ resolved
@@ -1,13 +1,5 @@
-<<<<<<< HEAD
 from typing import List, Optional, NamedTuple
-=======
-from typing import List, Optional
-from entities.game import game_object
-from entities.game.field import Field
-from entities.data.vision import FrameData, RobotData, BallData
->>>>>>> ee25e358
-
-from numpy import empty
+
 from entities.game.field import Field
 from entities.data.vision import FrameData, RobotData, BallData, PredictedFrame
 from entities.data.command import RobotInfo
@@ -17,11 +9,8 @@
 from entities.game.robot import Robot
 from entities.game.ball import Ball
 
-TIMESTEP = 0.0167
+from team_controller.src.config.settings import TIMESTEP
 # TODO : ^ I don't like this circular import logic. Wondering if we should store this constant somewhere else
-import logging
-
-logger = logging.getLogger(__name__)
 
 import logging, warnings
 
@@ -34,7 +23,6 @@
     Class containing states of the entire game and field information.
     """
 
-<<<<<<< HEAD
     def __init__(self, my_team_is_yellow=True):
         self._my_team_is_yellow = my_team_is_yellow
         self._field = Field(my_team_is_yellow)
@@ -46,12 +34,6 @@
         self._enemy_robots: List[Robot] = [Robot(id, is_friendly=False) for id in range(6)]
         self._ball: Ball = Ball()
         
-=======
-    def __init__(self):
-        self._field = Field()
-        self._records = []
-        self._predicted_next_frame = None
->>>>>>> ee25e358
         self._yellow_score = 0
         self._blue_score = 0
 
@@ -78,42 +60,11 @@
         return self._blue_score
 
     @property
-<<<<<<< HEAD
     def my_team_is_yellow(self) -> bool:
         return self._my_team_is_yellow
 
     @property
     def predicted_next_frame(self) -> PredictedFrame:
-        return self._predicted_next_frame
-    
-    @property
-    def friendly_robots(self) -> List[Robot]:
-        return self._friendly_robots
-    
-    @friendly_robots.setter
-    def friendly_robots(self, value: List[RobotData]):
-        for robot_id, robot_data in enumerate(value):
-            self._friendly_robots[robot_id].robot_data = robot_data    
-        
-    @property
-    def enemy_robots(self) -> List[Robot]:
-        return self._enemy_robots
-    
-    @enemy_robots.setter
-    def enemy_robots(self, value: List[RobotData]):
-        for robot_id, robot_data in enumerate(value):
-            self._enemy_robots[robot_id].robot_data = robot_data
-    
-    @property
-    def ball(self) -> Ball:
-        return self._ball
-    
-    @ball.setter
-    def ball(self, value: BallData):
-        self._ball.ball_data = value
-    
-=======
-    def predicted_next_frame(self) -> FrameData:
         return self._predicted_next_frame
     
     def is_ball_in_goal(self, left_goal: bool):
@@ -121,7 +72,6 @@
         return (ball_pos.x < -self.field.HALF_LENGTH and (ball_pos.y < self.field.HALF_GOAL_WIDTH and ball_pos.y > -self.field.HALF_GOAL_WIDTH) and left_goal
            or ball_pos.x > self.field.HALF_LENGTH and (ball_pos.y < self.field.HALF_GOAL_WIDTH and ball_pos.y > -self.field.HALF_GOAL_WIDTH) and not left_goal)
 
->>>>>>> ee25e358
     ### Game state management ###
     def add_new_state(self, frame_data: FrameData) -> None:
         if isinstance(frame_data, FrameData):
@@ -192,27 +142,14 @@
         return self.get_object_velocity(Ball)
 
     ### Frame Data retrieval ###
-<<<<<<< HEAD
-    def get_latest_frame(self) -> tuple[List[RobotData], List[RobotData], List[BallData]]:
+    def get_latest_frame(self) -> FrameData:
+        if not self._records:
+            return None
+        return self._records[-1]
+
+    def get_my_latest_frame(self, my_team_is_yellow: bool) -> tuple[RobotData, RobotData, BallData]:
         """
         FrameData rearranged as Tuple(friendly_robots, enemy_robots, balls) based on provided _my_team_is_yellow field
-        """
-        if not self._records:
-            return None
-        latest_frame = self._records[-1]
-        warnings.warn("Use game.friendly_robots/enemy_robots/ball instead", DeprecationWarning, stacklevel=2)
-        return self._reorganise_frame_data(latest_frame)
-    
-    def get_predicted_next_frame(self) -> tuple[RobotData, RobotData, BallData]:
-=======
-    def get_latest_frame(self) -> FrameData:
-        if not self._records:
-            return None
-        return self._records[-1]
-
-    def get_my_latest_frame(self, my_team_is_yellow: bool) -> tuple[RobotData, RobotData, BallData]:
-        """
-        FrameData rearranged as (friendly_robots, enemy_robots, balls) based on my_team_is_yellow
         """
         if not self._records:
             return None
@@ -226,7 +163,6 @@
         return self._predicted_next_frame
 
     def predict_my_next_frame(self,my_team_is_yellow: bool) -> tuple[RobotData, RobotData, BallData]:
->>>>>>> ee25e358
         """
         FrameData rearranged as (friendly_robots, enemy_robots, balls) based on my_team_is_yellow
         """
@@ -292,7 +228,6 @@
     ### General Object Position Prediction ###
     def predict_object_pos_after(self, t: float, object: GameObject) -> Optional[tuple]:
         # If t is after the object has stopped we return the position at which object stopped.
-<<<<<<< HEAD
         sx = 0
         sy = 0
          
@@ -302,15 +237,6 @@
             return None
 
         ax, ay = acceleration
-=======
-        acc = self.get_object_acceleration(object)
-
-        if acc is None:
-            return None
-
-        ax, ay = acc
-        # TODO: handle when the ux and uy is none
->>>>>>> ee25e358
         ux, uy = self.get_object_velocity(object)
 
         if object is Ball:
@@ -330,7 +256,6 @@
             start_y + sy,
         )  # TODO: Doesn't take into account spin / angular vel
 
-<<<<<<< HEAD
     def _calculate_displacement(self, u, a, t):
         if a == 0:  # Handle zero acceleration case
             return u * t
@@ -341,38 +266,29 @@
             logger.debug(f"Displacement: {displacement} for time: {effective_time}, stop time: {stop_time}")
             return displacement
     
+    def predict_ball_pos_at_x(self, x: float) -> Optional[tuple]:
+        vel = self.get_ball_velocity()
+        
+        if not vel or not vel[0] or not vel[0]:
+            return None
+ 
+        ux, uy = vel
+        pos = self.get_ball_pos()[0]
+        bx = pos.x
+        by = pos.y
+        
+        if (uy == 0):
+            return (bx, by)
+        
+        t = (x - bx) / ux
+        y = by + uy * t
+        return (x, y)
+
     def get_object_velocity(self, object: GameObject) -> Optional[tuple]:
         velocities = self._get_object_velocity_at_frame(len(self._records) - 1, object)
         if velocities is None:
             return None, None
         return self._get_object_velocity_at_frame(len(self._records) - 1, object)
-=======
-    def predict_ball_pos_at_x(self, x: float) -> Optional[tuple]:
-        vel = self.get_ball_velocity()
-        
-        if not vel or not vel[0] or not vel[0]:
-            return None
- 
-        ux, uy = vel
-        pos = self.get_ball_pos()[0]
-        bx = pos.x
-        by = pos.y
-        
-        if (uy == 0):
-            return (bx, by)
-        
-        t = (x - bx) / ux
-        y = by + uy * t
-        return (x, y)
-
-    def get_object_velocity(self, object: GameObject) -> Optional[tuple]:
-        # TODO: need to handle the None condition
-        out = self._get_object_velocity_at_frame(len(self._records) - 1, object)
-        if out:
-            return out
-        else:
-            return None, None
->>>>>>> ee25e358
 
     def _get_object_position_at_frame(self, frame: int, object: GameObject):
         if object == Ball:
@@ -395,13 +311,8 @@
 
         """
         if frame >= len(self._records) or frame == 0:
-<<<<<<< HEAD
-            # Cannot provide velocity at frame that does not exist
-            logger.info(f"Frame: {frame} does not exist.")
-=======
             logger.warning("Cannot provide velocity at a frame that does not exist")
             logger.info("See frame: %s", str(frame))
->>>>>>> ee25e358
             return None
 
         # Otherwise get the previous and current frames
@@ -416,11 +327,7 @@
 
         # Latest frame should always be ahead of last one
         if time_received < previous_time_received:
-<<<<<<< HEAD
-            logger.warning(" Timestamps out of order for vision data.")
-=======
             logger.warning("Timestamps out of order for vision data %f should be after %f", time_received, previous_time_received)
->>>>>>> ee25e358
             return None
 
         dt_secs = time_received - previous_time_received
@@ -436,11 +343,8 @@
         WINDOW = 5
         N_WINDOWS = 3
         iter = 0
-<<<<<<< HEAD
         n = 0
         
-=======
->>>>>>> ee25e358
         if len(self._records) < WINDOW * N_WINDOWS + 1:
             return None
 
