from typing import List, Optional
from entities.game.field import Field
from entities.data.vision import FrameData, RobotData, BallData


class Game:
    """
    Class containing states of the entire game and field information.
    """

    def __init__(self):
        self._field = Field()
        self._records = []
        self._yellow_score = 0
        self._blue_score = 0

    def add_new_state(self, frame_data: FrameData) -> None:
        if isinstance(frame_data, FrameData):
            self._records.append(frame_data)
        else:
            raise ValueError("Invalid frame data.")

    def get_robots_pos(self, is_yellow: bool) -> List[RobotData]:
        if not self._records:
            return None
        record = self._records[-1]
        return record.yellow_robots if is_yellow else record.blue_robots

    def get_ball_pos(self) -> BallData:
        if not self._records:
            return None
        return self._records[-1].ball

    def get_latest_frame(self) -> FrameData:
        if not self._records:
            return None
        return self._records[-1]

    @property
    def field(self) -> Field:
        return self._field

    @property
    def current_state(self) -> FrameData:
        return self._records[-1] if self._records else None

    @property
    def records(self) -> list[FrameData]:
        if not self._records:
            return None
        return self._records

    @property
    def yellow_score(self) -> int:
        return self._yellow_score

    @property
    def blue_score(self) -> int:
<<<<<<< HEAD
        return self._blue_score

    def add_new_state(self, frame_data: FrameData) -> None:
        if isinstance(frame_data, FrameData):
            self._records.append(frame_data)
        else:
            raise ValueError("Invalid frame data.")
    
    def get_robots_pos(self, is_yellow: bool) -> List[RobotData]:
        record = self._records[-1] 
        return record.yellow_robots if is_yellow else record.blue_robots

    def get_ball_pos(self) -> BallData:
        return self._records[-1].ball

    def get_ball_velocity(self):
        return self._get_ball_velocity_at_frame(len(self._records) - 1)

    def _get_ball_velocity_at_frame(self, frame: int) -> Optional[tuple]:
        """
        Calculates the ball's velocity based on position changes over time,
          at frame f.

        Returns:
            tuple: The velocity components (vx, vy).

        """
        if frame >= len(self._records) or frame == 0:
            # Cannot provide velocity at frame that does not exist
            print(frame)
            return None
        
        # Otherwise get the previous and current frames
        previous_frame = self._records[frame - 1]
        current_frame = self._records[frame]
        
        previous_ball_pos = previous_frame.ball[0] # TODO don't always take first ball pos
        ball_pos = current_frame.ball[0] # TODO don't always take first ball pos

        previous_time_received = previous_frame.ts
        time_received = current_frame.ts

        # Latest frame should always be ahead of last one    
        if time_received < previous_time_received:
            # TODO log a warning
            print("Timestamps out of order for vision data ")
            return None        
        
        dt_secs = time_received - previous_time_received
        
        vx = (ball_pos.x - previous_ball_pos.x) / dt_secs
        vy = (ball_pos.y - previous_ball_pos.y) / dt_secs
        
        return (vx, vy) ## mm/sec

    def get_ball_acceleration(self) -> Optional[tuple]:
        totalX = 0
        totalY = 0
        WINDOW = 5
        N_WINDOWS = 6
        iter = 0
        
        if len(self._records) < WINDOW * N_WINDOWS + 1:
            return None
        
        for i in range(N_WINDOWS):
            averageVelocity = [0, 0]
            windowStart = 1 + i * WINDOW
            windowEnd = windowStart + WINDOW # Excluded
            windowMiddle = (windowStart + windowEnd) // 2

            for j in range(windowStart, windowEnd):
                curr_vel = self._get_ball_velocity_at_frame(len(self._records) - j)
                averageVelocity[0] += curr_vel[0]
                averageVelocity[1] += curr_vel[1]
            
            averageVelocity[0] /= WINDOW
            averageVelocity[1] /= WINDOW

            if i != 0:
                dt = self._records[-windowMiddle + WINDOW].ts - self._records[- windowMiddle].ts
                accX = (futureAverageVelocity[0] - averageVelocity[0]) / dt    # TODO vec
                accY = (futureAverageVelocity[1] - averageVelocity[1]) / dt
                totalX += accX
                totalY += accY
                iter += 1    

            futureAverageVelocity = tuple(averageVelocity)
            
         
        return (totalX / iter, totalY / iter) ## mm/(sec^2)

    def predict_ball_pos_after(self, t: float) -> Optional[tuple]: # t in secs
        # If t is after the ball has stopped we return the position at which ball stopped.
        
        acc = self.get_ball_acceleration()
        
        if acc is None:
            return None
        
        ax, ay = acc
        ux, uy = self.get_ball_velocity()
        ball = self.get_ball_pos()
        start_x, start_y = ball[0].x, ball[0].y

        if ax == 0: # Due to friction, if acc = 0 then stopped. 
            sx = 0
        else:
            tx_stop = - ux / ax
            tx = min(t, tx_stop)
            sx = ux * tx + 0.5 * ax * tx * tx # mm

        if ay == 0:
            sy = 0
        else:
            ty_stop = - uy / ay
            ty = min(t, ty_stop)
            sy = uy * ty + 0.5 * ay * ty * ty # mm

        return (start_x + sx, start_y + sy) # TODO: Doesn't take into account spin / angular vel
    
=======
        return self._blue_score
>>>>>>> 9cc40705
<|MERGE_RESOLUTION|>--- conflicted
+++ resolved
@@ -56,7 +56,6 @@
 
     @property
     def blue_score(self) -> int:
-<<<<<<< HEAD
         return self._blue_score
 
     def add_new_state(self, frame_data: FrameData) -> None:
@@ -177,7 +176,4 @@
             sy = uy * ty + 0.5 * ay * ty * ty # mm
 
         return (start_x + sx, start_y + sy) # TODO: Doesn't take into account spin / angular vel
-    
-=======
-        return self._blue_score
->>>>>>> 9cc40705
+    